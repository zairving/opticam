import os

try:
    os.environ['OMP_NUM_THREADS'] = '1'  # set number of threads to 1 for better multiprocessing performance
except:
    pass

from tqdm.contrib.concurrent import process_map  # process_map removes a lot of the boilerplate from multiprocessing
from tqdm import tqdm
from astropy.table import QTable
import json
import numpy as np
from astropy.io import fits
from astropy.stats import SigmaClip
from astropy.visualization.mpl_normalize import simple_norm
from astropy.coordinates import SkyCoord
import astropy.units as u
from photutils.segmentation import SourceCatalog, detect_threshold
from photutils.aperture import aperture_photometry, CircularAperture, EllipticalAperture
from photutils.background import Background2D
from photutils.utils import calc_total_error
from skimage.transform import estimate_transform, warp, matrix_transform, SimilarityTransform
from matplotlib import pyplot as plt
from matplotlib.patches import Circle
import matplotlib.colors as mcolors
from multiprocessing import cpu_count, Pool
from functools import partial
from PIL import Image
from typing import Any, List, Dict, Literal, Callable, Tuple, Union
from numpy.typing import ArrayLike, NDArray
import pandas as pd
import csv
from scipy.spatial.distance import cdist
from scipy.optimize import linear_sum_assignment
from ccdproc import cosmicray_lacosmic  # replace with astroscrappy to reduce dependencies?
import logging
from types import FunctionType

from opticam_new.helpers import log_binnings, log_filters, default_aperture_selector, apply_barycentric_correction, clip_extended_sources, rebin_image, get_time
from opticam_new.background import Background
from opticam_new.local_background import EllipticalLocalBackground
from opticam_new.finder import CrowdedFinder, Finder
from opticam_new.corrector import Corrector



# TODO: add FWHM column to catalog tables?


class Reducer:
    """
    Helper class for reducing OPTICAM data.
    """
    
    def __init__(
        self,
        out_directory: str,
        data_directory: str = None,
        c1_directory: str = None,
        c2_directory: str = None,
        c3_directory: str = None,
        rebin_factor: int = 1,
        corrector: Corrector = None,
        threshold: float = 5,
        background: Callable = None,
        local_background: Callable = None,
        finder: Union[Literal['crowded', 'default'], Callable] = 'default',
        aperture_selector: Callable = None,
        scale: float = 5,
        remove_cosmic_rays: bool = True,
        number_of_processors: int = int(cpu_count()/2),
        show_plots: bool = True,
        verbose: bool = True
        ) -> None:
        """
        Helper class for reducing OPTICAM data.
        
        Parameters
        ----------
        out_directory: str
            The path to the directory to save the output files.
        data_directory: str, optional
            The path to the directory containing the data, by default None. If None, any of c1_directory, c2_directory,
            or c3_directory must be defined. If data_directory is defined, c1_directory, c2_directory, and c3_directory
            are ignored.
        c1_directory: str, optional
            The path to the directory containing the C1 data, by default None. If None, any of data_directory,
            c2_directory, or c3_directory must be defined. This parameter is ignored if data_directory is defined.
        c2_directory: str, optional
            The path to the directory containing the C2 data, by default None. If None, any of data_directory,
            c1_directory, or c3_directory must be defined. This parameter is ignored if data_directory is defined.
        c3_directory: str, optional
            The path to the directory containing the C3 data, by default None. If None, any of data_directory,
            c1_directory, or c2_directory must be defined. This parameter is ignored if data_directory is defined.
        rebin_factor: int, optional
            The rebinning factor, by default 1 (no rebinning). The rebinning factor is the factor by which the image is
            rebinned in both dimensions (i.e., a rebin_factor of 2 will reduce the image size by a factor of 4).
            Rebinning can improve the detectability of faint sources.
        corrector: Corrector, optional,
            The corrector to use for image correction, by default None. If None, no image correction is applied.
        threshold: float, optional
            The threshold for source finding, by default 5. The threshold is the background RMS factor above which
            sources are detected. For faint sources, a lower threshold may be required.
        background: Callable, optional
            The background calculator, by default None. If None, the default background calculator is used.
        local_background: Callable, optional
            The local background estimator, by default None. If None, the default local background estimator is used.
        finder: Union[Literal['crowded', 'default'], Callable], optional
            The source finder, by default 'default'. If 'default', the default source finder (no deblending) is used.
            If 'crowded', the crowded source finder (with deblending) is used. Alternatively, a custom source finder can
            be provided.
        aperture_selector: Callable, optional
            The aperture selector, by default None. If None, the default aperture selector is used.
        scale: float, optional
            The aperture scale factor, by default 5. The aperture scale factor scales the aperture size returned by
            aperture_selector for forced photometry.
        remove_cosmic_rays: bool, optional
            Whether to remove cosmic rays from images, by default True. Cosmic rays are removed using the LACosmic
            algorithm as implemented in astroscrappy.
        number_of_processors: int, optional
            The number of processors to use for parallel processing, by default half the number of available processors.
            Note that there is some overhead incurred when using multiple processors, so there can be diminishing
            returns when using more processors.
        show_plots: bool, optional
            Whether to show plots as they're created, by default True. Whether True or False, plots are always saved
            to out_directory.
        verbose: bool, optional
            Whether to print verbose output, by default True.
        
        Raises
        ------
        FileNotFoundError
            If the data directory does not exist.
        ValueError
            If the image binning is not "8x8", "4x4", "3x3", "2x2", or "1x1" and a background estimator is not
            provided.
        ValueError
            If the image binning is not "8x8", "4x4", "3x3", "2x2", or "1x1" and a source finder is not provided.
        """
        
        self.verbose = verbose
        
        self.out_directory = out_directory
        if not self.out_directory.endswith("/"):
            self.out_directory += "/"
        
        # create output directory if it does not exist
        if not os.path.isdir(self.out_directory):
            if self.verbose:
                print(f"[OPTICAM] {self.out_directory} not found, attempting to create ...")
            # create output directory if it does not exist
            try:
                os.makedirs(self.out_directory)
            except:
                raise FileNotFoundError(f"[OPTICAM] Could not create directory {self.out_directory}")
            if self.verbose:
                print(f"[OPTICAM] {self.out_directory} created.")
        
        # configure logger
        self.logger = logging.getLogger('OPTICAM')
        self.logger.setLevel(logging.INFO)
        
        # clear existing handlers
        if self.logger.hasHandlers():
            self.logger.handlers.clear()
        
        # create console handler
        file_handler = logging.FileHandler(self.out_directory + 'info.log')
        file_handler.setLevel(logging.INFO)
        formatter = logging.Formatter('%(asctime)s - %(name)s - %(levelname)s - %(message)s')
        file_handler.setFormatter(formatter)
        self.logger.addHandler(file_handler)
        
        # create subdirectories
        if not os.path.isdir(self.out_directory + "cat"):
            os.makedirs(self.out_directory + "cat")
        if not os.path.isdir(self.out_directory + "diag"):
            os.makedirs(self.out_directory + "diag")
        if not os.path.isdir(self.out_directory + "misc"):
            os.makedirs(self.out_directory + "misc")
        
        self.data_directory = data_directory
        self.c1_directory = c1_directory
        self.c2_directory = c2_directory
        self.c3_directory = c3_directory
        
        assert self.data_directory is not None or self.c1_directory is not None or self.c2_directory is not None or self.c3_directory is not None, "[OPTICAM] At least one of data_directory, c1_directory, c2_directory, or c3_directory must be defined."
        
        if self.data_directory is not None:
            if not self.data_directory[-1].endswith("/"):
                self.data_directory += "/"
        else:
            if self.c1_directory is not None:
                if not self.c1_directory[-1].endswith("/"):
                    self.c1_directory += "/"
            if self.c2_directory is not None:
                if not self.c2_directory[-1].endswith("/"):
                    self.c2_directory += "/"
            if self.c3_directory is not None:
                if not self.c3_directory[-1].endswith("/"):
                    self.c3_directory += "/"
        
        # set parameters
        self.rebin_factor = rebin_factor
        self.corrector = corrector
        self.fwhm_scale = 2 * np.sqrt(2 * np.log(2))  # FWHM scale factor
        self.aperture_selector = default_aperture_selector if aperture_selector is None else aperture_selector
        self.scale = scale
        self.threshold = threshold
        self.remove_cosmic_rays = remove_cosmic_rays
        self.number_of_processors = number_of_processors
        self.show_plots = show_plots
        
        # define file paths
        self.file_paths = []
        if self.data_directory is not None:
            file_names = sorted(os.listdir(self.data_directory))
            for file in file_names:
                if file.endswith('.fit') or file.endswith('.fits') or file.endswith('.fit.gz') or file.endswith('.fits.gz'):
                    self.file_paths.append(self.data_directory + file)
        else:
            if self.c1_directory is not None:
                file_names = sorted(os.listdir(self.c1_directory))
                for file in file_names:
                    if file.endswith('.fit') or file.endswith('.fits') or file.endswith('.fit.gz') or file.endswith('.fits.gz'):
                        self.file_paths.append(self.c1_directory + file)
            if self.c2_directory is not None:
                file_names = sorted(os.listdir(self.c2_directory))
                for file in file_names:
                    if file.endswith('.fit') or file.endswith('.fits') or file.endswith('.fit.gz') or file.endswith('.fits.gz'):
                        self.file_paths.append(self.c2_directory + file)
            if self.c3_directory is not None:
                file_names = sorted(os.listdir(self.c3_directory))
                for file in file_names:
                    if file.endswith('.fit') or file.endswith('.fits') or file.endswith('.fit.gz') or file.endswith('.fits.gz'):
                        self.file_paths.append(self.c3_directory + file)
        
        self._scan_data_directory()  # scan data directory
        
        # define colours for circling sources in catalogs
        self.colours = list(mcolors.TABLEAU_COLORS.keys())
        self.colours.pop(self.colours.index("tab:brown"))
        self.colours.pop(self.colours.index("tab:gray"))
        self.colours.pop(self.colours.index("tab:purple"))
        self.colours.pop(self.colours.index("tab:blue"))
        
        if aperture_selector is None:  
            self.aperture_selector = default_aperture_selector
        else:
            self.aperture_selector = aperture_selector
            assert callable(self.aperture_selector), "[OPTICAM] Aperture selector must be callable."
        
        # define background calculator and write input parameters to file
        if background is None:
<<<<<<< HEAD
            background_pixel_size = int(128 / (self.binning_scale * self.rebin_factor))
            self.background = Background(box_size=background_pixel_size)
            self.logger.info(f"[OPTICAM] Using default background estimator with box_size={background_pixel_size}.")
=======
            self.background_pixel_size = int(128 / (self.binning_scale * self.rebin_factor))
            self.background = Background(box_size=self.background_pixel_size)
            self.logger.info(f"[OPTICAM] Using default background estimator with box_size={int(128 / (self.binning_scale * self.rebin_factor))}.")

>>>>>>> 39b05cfe
        elif callable(background):
            self.background = background
            self.logger.info("[OPTICAM] Using custom background estimator.")
        else:
            raise ValueError("[OPTICAM] Background estimator must be a callable.")
        
        if local_background is None:
            self.local_background = EllipticalLocalBackground()
        else:
            self.local_background = local_background
        
        # define source finder and write input parameters to file
        if finder == 'default':
            self.finder = Finder(npixels=int(128 / (self.binning_scale * self.rebin_factor)**2), border_width=int(64 / (self.binning_scale * self.rebin_factor)))
            self.logger.info(f"[OPTICAM] Using default source finder with npixels={int(64 / (self.binning_scale * self.rebin_factor)**2)} and border_width={int(64 / (self.binning_scale * self.rebin_factor))}.")
        elif finder == 'crowded':
            self.finder = CrowdedFinder(npixels=int(128 / (self.binning_scale * self.rebin_factor)**2), border_width=int(64 / (self.binning_scale * self.rebin_factor)))
            self.logger.info(f"[OPTICAM] Using crowded source finder with npixels={int(64 / (self.binning_scale * self.rebin_factor)**2)} and border_width={int(64 / (self.binning_scale * self.rebin_factor))}.")
        elif callable(finder):
            self.finder = finder
            self.logger.info("[OPTICAM] Using custom source finder.")
        else:
            raise ValueError("[OPTICAM] Source finder must be 'default', 'crowded', or a callable.")
        
        self._log_parameters()  # log input parameters
        
        self.transforms = {}  # define transforms as empty dictionary
        self.unaligned_files = []  # define unaligned files as empty list
        self.catalogs = {}  # define catalogs as empty dictionary
        
        # try to load transforms from file
        try:
            with open(self.out_directory + "cat/transforms.json", "r") as file:
                self.transforms.update(json.load(file))
            if self.verbose:
                self.logger.info("[OPTICAM] Read transforms from file.")
        except:
            pass
        
        # try to load catalogs from file
        for fltr in list(self.camera_files.keys()):
            try:
                self.catalogs.update({fltr: QTable.read(self.out_directory + f"cat/{fltr}_catalog.ecsv", format="ascii.ecsv")})
                if self.verbose:
                    print(f"[OPTICAM] Read {fltr} catalog from file.")
                continue
            except:
                pass

    def _scan_data_directory(self) -> None:
        """
        Scan the data directory for files and extract the MJD, filter, binning, and gain from each file header.
        
        Raises
        ------
        ValueError
            If more than 3 filters are found.
        ValueError
            If the binning is not consistent.
        """
        
        self.camera_files = {}  # filter : [files]
        
        # scan files in batches
        results = process_map(self._get_header_info, self.file_paths, max_workers=self.number_of_processors,
                              disable=not self.verbose, desc="[OPTICAM] Scanning data directory",
                              chunksize=len(self.file_paths) // 100)
        
        # unpack results
        filters = self._parse_header_results(results)
        
        # for each unique filter
        for fltr in np.unique(list(filters.values())):
            
            self.camera_files.update({fltr + '-band': []})  # prepare dictionary entry
            
            # for each file
            for file in self.file_paths:
                # if the file filter matches the current filter
                if filters[file] == fltr:
                    self.camera_files[fltr + '-band'].append(file)  # add file name to dict list
        
        # sort camera files so filters match camera order
        key_order = {'g-band': 0, 'u-band': 0, "g'-band": 0, "u'-band": 0, "r-band": 1, "r'-band": 1, 'i-band': 2, 'z-band': 2, "i'-band": 2, "z'-band": 2}
        self.camera_files = dict(sorted(self.camera_files.items(), key=lambda x: key_order[x[0]]))
        
        # sort files by time
        for key in list(self.camera_files.keys()):
            self.camera_files[key].sort(key=lambda x: self.mjds[x])
        
        self.t_ref = min(list(self.mjds.values()))  # get reference time
        
        # define middle image as reference image for each filter
        self.reference_indices = {}
        self.reference_files = {}
        for key in list(self.camera_files.keys()):
            self.reference_indices[key] = int(len(self.camera_files[key]) / 2)
            self.reference_files[key] = self.camera_files[key][self.reference_indices[key]]
        
        if self.verbose:
            print('[OPTICAM] Done.')
            print('[OPTICAM] Binning: ' + self.binning)
            print('[OPTICAM] Filters: ' + ', '.join(list(self.camera_files.keys())))

    def _get_header_info(self, file: str) -> Tuple[float, float, str, str, float]:
        """
        Get the MJD, filter, binning, and gain from a file header.
        
        Parameters
        ----------
        file : str
            The file path.
        
        Returns
        -------
        Tuple[float, float, str, str, float]
            The MJD, BDT, filter, binning, and gain dictionaries.
        
        Raises
        ------
        KeyError
            If the file header does not contain the required keys.
        """
        
        try:
            with fits.open(file) as hdul:
                binning = hdul[0].header["BINNING"]
                gain = hdul[0].header["GAIN"]
                
                try:
                    ra = hdul[0].header["RA"]
                    dec = hdul[0].header["DEC"]
                except:
                    self.logger.info(f"[OPTICAM] Could not find RA and DEC keys in {file} header.")
                    pass
                
                mjd = get_time(hdul, file)
                
                # separate files by filter
                fltr = hdul[0].header["FILTER"]
            
            try:
                # try to compute barycentric dynamical time
                coords = SkyCoord(ra, dec, unit=(u.hourangle, u.deg))
                bdt = apply_barycentric_correction(mjd, coords)
            except:
                bdt = mjd
                self.logger.info(f"[OPTICAM] Could not compute BDT for {file}.")
        except:
            raise ValueError(f'[OPTICAM] Could not parse header information from {file}.')
        
        return mjd, bdt, fltr, binning, gain

    def _parse_header_results(self, results: Tuple[float, float, str, str, float]) -> Dict[str, str]:
        """
        Parse the results returned by self._get_header_info().
        
        Parameters
        ----------
        results : Tuple
            The results.  
        
        Returns
        -------
        Tuple[str, str]
            The filter dictionary (file : filter).
        
        Raises
        ------
        ValueError
            If more than 3 filters are found.
        ValueError
            If the binning is not consistent.
        """
        
        self.mjds = {}
        self.bdts = {}
        filters = {}
        binnings = {}
        self.gains = {}
        
        # unpack results
        raw_mjds, raw_bdts, raw_filters, raw_binnings, raw_gains = zip(*results)
        
        # consolidate results
        for i in range(len(raw_mjds)):
            self.mjds.update({self.file_paths[i]: raw_mjds[i]})
            self.bdts.update({self.file_paths[i]: raw_bdts[i]})
            filters.update({self.file_paths[i]: raw_filters[i]})
            binnings.update({self.file_paths[i]: raw_binnings[i]})
            self.gains.update({self.file_paths[i]: raw_gains[i]})
        
        # ensure there are no more than three filters
        unique_filters = np.unique(list(filters.values()))
        if unique_filters.size > 3:
            log_filters(self.file_paths, self.out_directory)
            raise ValueError(f"[OPTICAM] More than three filters found. Image filters have been logged to {self.out_directory}diag/filters.json.")
        
        # ensure there is at most one type of binning
        unique_binning = np.unique(list(binnings.values()))
        if len(unique_binning) > 1:
            log_binnings(self.file_paths, self.out_directory)
            raise ValueError(f"[OPTICAM] Inconsistent binning detected. All images must have the same binning. Image binnings have been logged to {self.out_directory}diag/binnings.json.")
        else:
            self.binning = unique_binning[0]
            self.binning_scale = int(self.binning[0])
        
        return filters

    def _log_parameters(self):
        """
        Log any and all object parameters to a JSON file.
        """
        
        def recursive_log(param: Any, depth: int = 0, max_depth: int = 5) -> Any:
            """
            Recursively log parameters.
            
            Parameters
            ----------
            param : Any
                The parameter to log.
            depth : int, optional
                The parameter depth, by default 0.
            max_depth : int, optional
                The maximum parameter depth, by default 5. This prevents infinite recursion.
            
            Returns
            -------
            Any
                The logged parameter.
            """
            
            if depth > max_depth:
                return f"<Max depth ({max_depth}) reached>"
            
            if isinstance(param, FunctionType):
                # return function name
                return param.__name__
            if isinstance(param, (int, float, str, bool, type(None))):
                return param
            if isinstance(param, (list, tuple, set)):
                return type(param)(recursive_log(item, depth + 1, max_depth) for item in param)
            if isinstance(param, dict):
                return {key: recursive_log(value, depth + 1, max_depth) for key, value in param.items()}
            if hasattr(param, '__dict__'):
                return {key: recursive_log(value, depth + 1, max_depth) for key, value in vars(param).items()}
            return str(param)
        
        # get parameters
        params = dict(recursive_log(self, max_depth=5))
        
        params.update({'filters': list(self.camera_files.keys())})
        
        # remove some parameters that are either already saved elsewhere or are not needed
        params.pop('logger')
        params.pop('mjds')
        params.pop('bdts')
        params.pop('gains')
        params.pop('camera_files')
        params.pop('colours')
        params.pop('file_paths')
        
        # if resuming from a previous run, remove some additional parameters that are already saved elsewhere
        try:
            params.pop('transforms')
        except KeyError:
            pass
        
        try:
            params.pop('unaligned_files')
        except KeyError:
            pass
        
        try:
            params.pop('catalogs')
        except KeyError:
            pass
        
        # sort parameters
        params = dict(sorted(params.items()))
        
        # write parameters to file
        with open(self.out_directory + "misc/input_parameters.json", "w") as file:
            json.dump(params, file, indent=4)




    def get_data(self, file: str, return_error: bool = False) -> Union[NDArray, Tuple[NDArray, NDArray]]:
        """
        Get data from a file.
        
        Parameters
        ----------
        file : str
            Directory path to file.
        return_error : bool, optional
            Whether to return the error array, by default False.
        
        Returns
        -------
        Union[NDArray, Tuple[NDArray, NDArray]]
            The data array or the data and error arrays.
        """
        
        try:
            with fits.open(file) as hdul:
                data = np.array(hdul[0].data, dtype=np.float64)
                fltr = hdul[0].header["FILTER"] + '-band'
        except:
            raise ValueError(f"[OPTICAM] Could not open file {file}.")
        
        if return_error:
            error = np.sqrt(data*self.gains[file])
        
        # try to apply flat corrections
        try:
            data = self.corrector.flat_correct(data, fltr)
        except:
            pass
        
        # remove cosmic rays if required
        if self.remove_cosmic_rays:
            data = cosmicray_lacosmic(data, gain_apply=False)[0]
        
        if self.rebin_factor > 1:
            data = rebin_image(data, self.rebin_factor)
            
            if return_error:
                error = rebin_image(error, self.rebin_factor)
        
        if return_error:
            return data, error
        
        return data

    def get_source_coords_from_image(self, image: NDArray, bkg: Background2D = None,
                                     away_from_edge: bool = False) -> NDArray:
        """
        Get an array of source coordinates from an image in descending order of source brightness.
        
        Parameters
        ----------
        image : NDArray
            The image from which to extract source coordinates.
        bkg : Background2D, optional
            The background of the image, by default None. If None, the background is estimated from the image. Including
            this parameter can prevent the background from being estimated multiple times.
        away_from_edge : bool, optional
            Whether to exclude sources near the edge of the image, by default False.
        
        Returns
        -------
        NDArray
            The source coordinates in descending order of brightness.
        """
        
        if bkg is None:
            bkg = self.background(image)  # get background
        
        image_clean = image - bkg.background  # remove background from image
        
        cat = self.finder(image_clean, self.threshold*bkg.background_rms)  # find sources in background-subtracted image
        tbl = SourceCatalog(image_clean, cat, background=bkg.background).to_table()  # create catalog of sources
        tbl = clip_extended_sources(tbl)
        tbl.sort('segment_flux', reverse=True)  # sort catalog by flux in descending order
        
        coords = np.array([tbl["xcentroid"], tbl["ycentroid"]]).T
        
        if away_from_edge:
            edge = 2 * self.background.box_size
            for coord in coords:
                if coord[0] < edge or coord[0] > image.shape[1] - edge or coord[1] < edge or coord[1] > image.shape[0] - edge:
                    coords = np.delete(coords, np.where(np.all(coords == coord, axis=1)), axis=0)
        
        return np.array(coords)




    def initialise_catalogs(self, n_alignment_sources: int = 3,
                            transform_type: Literal['euclidean', 'similarity', 'translation'] = 'translation',
                            translation_limit: int = None, rotation_limit: int = None, scaling_limit: int = None,
                            overwrite: bool = False, show_diagnostic_plots: bool = False) -> None:
        """
        Initialise the source catalogs for each camera. Some aspects of this method are parallelised for speed.
        
        Parameters
        ----------
        n_alignment_sources : int, optional
            The number of sources to use for image alignment, by default 3. Must be >= 3. The brightest
            n_alignment_sources sources are used for image alignment.
        transform_type : Literal['euclidean', 'similarity', 'translation'], optional
            The type of transform to use for image alignment, by default 'translation'. 'translation' performs simple
            x, y translations, while 'euclidean' includes rotation and 'similarity' includes rotation and scaling.
        translation_limit : int, optional
            The maximum translation limit for image alignment, by default infinity.
        rotation_limit : int, optional
            The maximum rotation limit (in degrees) for image alignment, by default infinity.
        scaling_limit : int, optional
            The maximum scaling limit for image alignment, by default infinity.
        overwrite : bool, optional
            Whether to overwrite existing catalogs, by default False.
        show_diagnostic_plots : bool, optional
            Whether to show diagnostic plots, by default False. Diagnostic plots are saved to out_directory, so this
            parameter only affects whether the plots are displayed in the console.
        """
        
        # if catalogs already exist, skip
        if os.path.isfile(self.out_directory + 'cat/catalogs.png') and not overwrite:
            print('[OPTICAM] Catalogs already exist. To overwrite, set overwrite to True.')
            return
        
        if self.verbose:
            print('[OPTICAM] Initialising catalogs ...')
        
        if translation_limit is None:
            translation_limit = 128 / (self.binning_scale * self.rebin_factor)
        if rotation_limit is None:
            rotation_limit = 360
        if scaling_limit is None:
            scaling_limit = 1
        
        background_median = {}
        background_rms = {}
        
        stacked_images = {}
        
        # for each camera
        for fltr in self.camera_files.keys():
            
            # if no images found for camera, skip
            if len(self.camera_files[fltr]) == 0:
                continue
            
            reference_image = self.get_data(self.camera_files[fltr][self.reference_indices[fltr]])  # get reference image
            
            try:
                reference_coords = self.get_source_coords_from_image(reference_image, away_from_edge=True)  # get source coordinates in descending order of brightness
            except:
                self.logger.info(f'[OPTICAM] No sources detected in {fltr} reference image ({self.camera_files[fltr][self.reference_indices[fltr]]}). Reducing threshold or npixels in the source finder may help.')
                continue
            
            if len(reference_coords) < n_alignment_sources:
                self.logger.info(f'[OPTICAM] Not enough sources detected in {fltr} reference image ({self.camera_files[fltr][self.reference_indices[fltr]]}) for alignment. Reducing threshold and/or n_alignment_sources may help.')
                continue
            elif len(reference_coords) > n_alignment_sources:
                reference_coords = reference_coords[:n_alignment_sources]
            
            self.logger.info(f'[OPTICAM] {fltr} alignment source coordinates: {reference_coords}')
            
            # align and stack images
            results = process_map(partial(self._align_image, reference_coords=reference_coords,
                                          n_sources=n_alignment_sources, transform_type=transform_type,
                                          translation_limit=translation_limit, rotation_limit=rotation_limit,
                                          scaling_limit=scaling_limit), self.camera_files[fltr],
                                  max_workers=self.number_of_processors, disable=not self.verbose,
                                  desc=f'[OPTICAM] Aligning {fltr} images',
                                  chunksize=len(self.camera_files[fltr]) // 100)
            
            # parse batch results
            stacked_image, background_median[fltr], background_rms[fltr] = self._parse_alignment_results(results,
                                                                                                         reference_image.copy(),
                                                                                                         fltr)
            
            try:
                threshold = detect_threshold(stacked_image, nsigma=self.threshold,
                                             sigma_clip=SigmaClip(sigma=3, maxiters=10))  # estimate threshold
            except:
                self.logger.info('[OPTICAM] Unable to estimate source detection threshold for ' + fltr + ' stacked image.')
                continue
            
            try:
                # identify sources in stacked image
                segment_map = self.finder(stacked_image, threshold)
            except:
                self.logger.info('[OPTICAM] No sources detected in the stacked ' + fltr + ' stacked image. Reducing threshold may help.')
                continue
            
            # save stacked image and its background
            stacked_images[fltr] = stacked_image
            
            tbl = SourceCatalog(stacked_image, segment_map).to_table()  # create catalog of sources
            tbl = clip_extended_sources(tbl)  # clip extended sources
            
            # create catalog of sources in stacked image and write to file
            self.catalogs.update({fltr: tbl})
            self.catalogs[fltr].write(self.out_directory + f"cat/{fltr}_catalog.ecsv", format="ascii.ecsv",
                                            overwrite=True)
        
        # compile catalog
        self._plot_catalog(stacked_images)
        
        # # diagnostic plots
        self._plot_time_between_files(show_diagnostic_plots)  # plot time between observations
        # self._plot_backgrounds(background_median, background_rms, show_diagnostic_plots)  # plot background medians and RMSs
        self._plot_background_meshes(stacked_images, show_diagnostic_plots)  # plot background meshes
        # for (fltr, stacked_image) in stacked_images.items():
        #     self._visualise_psfs(stacked_image, fltr, show_diagnostic_plots)
        
        # save transforms to file
        with open(self.out_directory + "cat/transforms.json", "w") as file:
            json.dump(self.transforms, file, indent=4)
        
        # write unaligned files to file
        if len(self.unaligned_files) > 0:
            with open(self.out_directory + "diag/unaligned_files.txt", "w") as unaligned_file:
                for file in self.unaligned_files:
                    unaligned_file.write(file + "\n")

    def _align_image(self, file: str, reference_coords: NDArray, n_sources: int,
                                     transform_type: Literal['euclidean', 'similarity', 'translation'],
                                     translation_limit: int, rotation_limit: int,
                                     scaling_limit: int) -> Tuple[List[float], float, float]:
        """
        Align an image based on some reference coordinates.
        
        Parameters
        ----------
        file: str
            The file path.
        reference_image : NDArray
            The reference image.
        reference_coords : NDArray
            The source coordinates in the reference image.
        n_sources : int
            The number of sources to use for image alignment.
        transform_type : Literal['euclidean', 'similarity', 'translation']
            The type of transform to use for image alignment.
        translation_limit : int
            The maximum translation limit for image alignment.
        rotation_limit : int
            The maximum rotation limit (in degrees) for image alignment.
        scaling_limit : int
            The maximum scaling limit for image alignment.
        
        Returns
        -------
        Tuple[List[float], float, float]
            The transform parameters, background median, and background RMS.
        """
        
        data = self.get_data(file)  # get image data
        
        bkg = self.background(data)  # get background
        background_median = bkg.background_median
        background_rms = bkg.background_rms_median
        
        data_clean = data - bkg.background  # remove background from image
        
        try:
            coords = self.get_source_coords_from_image(data_clean)  # get source coordinates in descending order of brightness
        except:
            self.logger.info('[OPTICAM] No sources detected in ' + file + '. Reducing threshold or npixels in the source finder may help.')
            return None, None, None, file
        
        distance_matrix = cdist(reference_coords, coords)  # compute distance matrix
        try:
            reference_indices, indices = linear_sum_assignment(distance_matrix)  # solve assignment problem
        except:
            self.logger.info('[OPTICAM] Could not align ' + file + '. Reducing threshold and/or n_alignment_sources may help.')
            return None, None, None, file
        
        # compute transform
        if transform_type == 'translation':
            dx = np.mean(coords[indices, 0] - reference_coords[reference_indices, 0])
            dy = np.mean(coords[indices, 1] - reference_coords[reference_indices, 1])
            if abs(dx) < translation_limit and abs(dy) < translation_limit:
                transform = SimilarityTransform(translation=[dx, dy])
            else:
                self.logger.info(f'[OPTICAM] File {file} exceeded translation limit. Translation limit is {translation_limit:.1f}, but translation was ({dx:.1f}, {dy:.1f}).')
                return None, None, None, file
        else:
            transform = estimate_transform(transform_type, reference_coords[reference_indices], coords[indices])
        
        return transform.params.tolist(), background_median, background_rms

    def _parse_alignment_results(self, results, reference_image: NDArray,
                                 fltr: str) -> Tuple[NDArray, Dict[str, float], Dict[str, float]]:
        """
        Parse the results of a batch of image alignment and stacking.
        
        Parameters
        ----------
        results :
            The results.
        reference_image : NDArray
            The stacked image onto which the batch images are stacked.
        fltr : str
            The filter.
        
        Returns
        -------
        Tuple[NDArray, Dict[str, float], Dict[str, float]]
            The stacked image, background medians, and background RMSs.
        """
        
        transforms = {}
        unaligned_files = []
        background_medians = {}
        background_rmss = {}
        
        # unpack results
        raw_transforms, raw_background_medians, raw_background_rmss = zip(*results)
        
        for i in range(len(self.camera_files[fltr])):
            if raw_transforms[i] is None:
                unaligned_files.append(self.camera_files[fltr][i])
            else:
                transforms.update({self.camera_files[fltr][i]: raw_transforms[i]})
                background_medians.update({self.camera_files[fltr][i]: raw_background_medians[i]})
                background_rmss.update({self.camera_files[fltr][i]: raw_background_rmss[i]})
        
        self.transforms.update(transforms)  # update transforms
        self.unaligned_files += unaligned_files  # update unaligned files
        
        # stack images in batches
        batch_size = round(len(self.camera_files[fltr]) / self.number_of_processors)
        batches = [self.camera_files[fltr][i:i + batch_size] for i in range(0, len(self.camera_files[fltr]), batch_size)]
        fn = partial(self._stack_images_in_batches, reference_image)
        with Pool(self.number_of_processors) as pool:
            results = pool.map(fn, batches)
        stacked_image = reference_image + np.sum(results, axis=0)
        
        if self.verbose:
            print(f"[OPTICAM] Done. {len(unaligned_files)} image(s) could not be aligned.")
        
        return stacked_image, background_medians, background_rmss

    def _stack_images_in_batches(self, reference_image: NDArray, files: List[str]) -> NDArray:
        stacked_image = np.zeros_like(reference_image)
        
        for file in files:
            # stack images
            if file in self.transforms.keys():
                data = self.get_data(file)
                bkg = self.background(data)
                data_clean = data - bkg.background
                stacked_image += warp(data_clean, SimilarityTransform(self.transforms[file]).inverse,
                                    output_shape=stacked_image.shape, order=3, mode='constant',
                                    cval=np.nanmedian(data), clip=True, preserve_range=True)
            else:
                continue
        
        return stacked_image

    def _plot_catalog(self, stacked_images: Dict[str, NDArray]) -> None:
        """
        Plot the source catalogs on top of the stacked images
        
        Parameters
        ----------
        stacked_images : Dict[str, NDArray]
            The stacked images for each camera.
        """
        
        fig, ax = plt.subplots(ncols=len(self.catalogs), tight_layout=True, figsize=(len(stacked_images) * 5, 5))
        
        if len(self.catalogs) == 1:
            ax = [ax]
        
        for i, fltr in enumerate(list(self.catalogs.keys())):
            
            plot_image = np.clip(stacked_images[fltr], 0, None)  # clip negative values to zero for better visualisation
            
            # plot stacked image
            ax[i].imshow(plot_image, origin="lower", cmap="Greys_r", interpolation="nearest",
                            norm=simple_norm(plot_image, stretch="log"))
            
            # get aperture radius
            radius = self.scale*self.aperture_selector(self.catalogs[fltr]["semimajor_sigma"].value)
                     
            for j in range(len(self.catalogs[fltr])):
                # label sources
                ax[i].add_patch(Circle(xy=(self.catalogs[fltr]["xcentroid"][j],
                                            self.catalogs[fltr]["ycentroid"][j]),
                                        radius=radius, edgecolor=self.colours[j % len(self.colours)], 
                                        facecolor="none", lw=1))
                ax[i].add_patch(Circle(xy=(self.catalogs[fltr]["xcentroid"][j],
                                            self.catalogs[fltr]["ycentroid"][j]),
                                       radius=self.local_background.r_in_scale*radius,
                                       edgecolor=self.colours[j % len(self.colours)], facecolor="none", lw=1, ls=":"))
                ax[i].add_patch(Circle(xy=(self.catalogs[fltr]["xcentroid"][j], 
                                            self.catalogs[fltr]["ycentroid"][j]),
                                        radius=self.local_background.r_out_scale*radius,
                                        edgecolor=self.colours[j % len(self.colours)], facecolor="none", lw=1,
                                        ls=":"))
                ax[i].text(self.catalogs[fltr]["xcentroid"][j] + 1.05*radius,
                            self.catalogs[fltr]["ycentroid"][j] + 1.05*radius, j + 1, 
                            color=self.colours[j % len(self.colours)])
                
                # label plot
                ax[i].set_title(fltr)
                ax[i].set_xlabel("X")
                ax[i].set_ylabel("Y")
        
        fig.savefig(self.out_directory + "cat/catalogs.png")
        
        if self.show_plots:
            plt.show(fig)
        else:
            fig.clear()
            plt.close(fig)

    def _plot_background_meshes(self, stacked_images: Dict[str, NDArray], show: bool) -> None:
        """
        Plot the background meshes on top of the catalog images.
        
        Parameters
        ----------
        stacked_images : Dict[str, NDArray]
            The stacked images for each camera.
        show : bool
            Whether to display the plot.
        """
        
        fig, ax = plt.subplots(ncols=len(self.catalogs), tight_layout=True, figsize=(len(self.catalogs) * 5, 5))
        
        for i, fltr in enumerate(list(self.catalogs.keys())):
            
            plot_image = np.clip(stacked_images[fltr], 0, None)
            bkg = self.background(stacked_images[fltr])
            
            try:
                # plot background mesh
                ax[i].imshow(plot_image, origin="lower", cmap="Greys_r", interpolation="nearest",
                             norm=simple_norm(plot_image, stretch="log"))
                bkg.plot_meshes(ax=ax[i], outlines=True, marker='.', color='cyan', alpha=0.3)
                
                #label plot
                ax[i].set_title(fltr)
                ax[i].set_xlabel("X")
                ax[i].set_ylabel("Y")
            except:
                # plot background mesh
                ax.imshow(plot_image, origin="lower", cmap="Greys_r", interpolation="nearest",
                          norm=simple_norm(plot_image, stretch="log"))
                bkg.plot_meshes(ax=ax, outlines=True, marker='.', color='cyan', alpha=0.3)
                
                # label plot
                ax.set_title(fltr)
                ax.set_xlabel("X")
                ax.set_ylabel("Y")
        
        fig.savefig(self.out_directory + "diag/background_meshes.png")
        
        if show and self.show_plots:
            plt.show(fig)
        else:
            fig.clear()
            plt.close(fig)

    def _plot_time_between_files(self, show: bool) -> None:
        """
        Plot the times between each file for each camera.
        
        Parameters
        ----------
        show : bool
            Whether to display the plot.
        """
        
        fig, axs = plt.subplots(nrows=2, ncols=len(self.catalogs), tight_layout=True, figsize=((2 * len(self.catalogs) / 3) * 6.4, 2 * 4.8))
        
        for fltr in list(self.catalogs.keys()):
            times = np.array([self.mjds[file] for file in self.camera_files[fltr]])
            times -= times.min()
            times *= 86400  # convert to seconds from first observation
            dt = np.diff(times)  # get time between files
            file_numbers = np.arange(2, len(times) + 1, 1)  # start from 2 because we are plotting the time between files
            
            bin_edges = np.arange(0, int(dt.max()) + 2, 1)  # define bins with width 1 s
            
            if len(self.catalogs) == 1:
                axs[0].set_title(fltr)
                axs[0].plot(file_numbers, dt, "k-", lw=1)
                
                axs[1].hist(dt, bins=bin_edges, histtype="step", color="black", lw=1)
                axs[1].set_yscale("log")
                
                axs[0].set_ylabel("Time between files [s]")
                axs[0].set_xlabel("File number")
                axs[1].set_ylabel("N")
                axs[1].set_xlabel("Time between files [s]")
            else:
                axs[0, list(self.catalogs.keys()).index(fltr)].set_title(fltr)
                axs[0, list(self.catalogs.keys()).index(fltr)].plot(file_numbers, dt, "k-", lw=1)
                
                axs[1, list(self.catalogs.keys()).index(fltr)].hist(dt, bins=bin_edges, histtype="step", color="black", lw=1)
                axs[1, list(self.catalogs.keys()).index(fltr)].set_yscale("log")
                
                axs[0, 0].set_ylabel("Time between files [s]")
                
                for col in range(len(self.catalogs)):
                    axs[0, col].set_xlabel("File number")
                    
                    axs[1, col].set_xlabel("Time between files [s]")
        
        for ax in axs.flatten():
            ax.minorticks_on()
            ax.tick_params(which="both", direction="in", top=True, right=True)
        
        fig.savefig(self.out_directory + "diag/header_times.png")
        
        if show and self.show_plots:
            plt.show(fig)
        else:
            fig.clear()
            plt.close(fig)

    def _plot_backgrounds(self, background_median: Dict[str, List], background_rms: Dict[str, List], show: bool) -> None:
        """
        Plot the time-varying background for each camera.
        
        Parameters
        ----------
        background_median : Dict[str, List]
            The median background for each camera.
        background_rms : Dict[str, List]
            The background RMS for each camera.
        show: bool
            Whether to display the plot.
        """
        
        fig, axs = plt.subplots(nrows=2, ncols=len(self.catalogs), tight_layout=True, figsize=((2 * len(self.catalogs) / 3) * 6.4, 2 * 4.8), sharex='col')
        
        # for each camera
        for fltr in list(self.catalogs.keys()):
            
            # skip cameras with no images
            if len(self.camera_files[fltr]) == 0:
                continue
            
            mjds = np.array([self.mjds[file] for file in self.camera_files[fltr]])
            bdts = np.array([self.bdts[file] for file in self.camera_files[fltr]])
            plot_times = (mjds - self.t_ref)*86400  # convert to seconds from first observation
            
            if len(self.catalogs) == 1:
                axs[0].set_title(fltr)
                axs[0].plot(plot_times, background_rms[fltr], "k.", ms=2)
                axs[1].plot(plot_times, background_median[fltr], "k.", ms=2)
                
                axs[1].set_xlabel(f"Time from MJD {mjds.min():.4f} [s]")
                axs[0].set_ylabel("Median background RMS")
                axs[1].set_ylabel("Median background")
            else:
                # plot background
                axs[0, list(self.catalogs.keys()).index(fltr)].set_title(fltr)
                axs[0, list(self.catalogs.keys()).index(fltr)].plot(plot_times, background_rms[fltr], "k.", ms=2)
                axs[1, list(self.catalogs.keys()).index(fltr)].plot(plot_times, background_median[fltr], "k.", ms=2)
                
                for col in range(len(self.catalogs)):
                    axs[1, col].set_xlabel(f"Time from MJD {mjds.min():.4f} [s]")
                
                axs[0, 0].set_ylabel("Median background RMS")
                axs[1, 0].set_ylabel("Median background")
            
            # write background to file
            with open(self.out_directory + 'diag/' + fltr + '_background.csv', 'w') as file:
                writer = csv.writer(file)
                writer.writerow(['MJD', 'BDT', 'RMS', 'median'])
                for i in range(len(self.camera_files[fltr])):
                    writer.writerow([mjds[i], bdts[i], background_rms[fltr][i], background_median[fltr][i]])
        
        for ax in axs.flatten():
            ax.minorticks_on()
            ax.tick_params(which="both", direction="in", top=True, right=True)
        
        # save plot
        fig.savefig(self.out_directory + "diag/background.png")
        
        # either show or close plot
        if show and self.show_plots:
            plt.show()
        else:
            fig.clear()
            plt.close(fig)

    def _visualise_psfs(self, image: NDArray, fltr: str, show: bool) -> None:
        """
        Generate PSF plots for each source in an image.
        
        Parameters
        ----------
        image : NDArray
            The image (not background subtracted).
        fltr : str
            The image filter.
        show: bool
            Whether to display the plot.
        """
        
        # estimate source threshold
        try:
            threshold = detect_threshold(image, nsigma=self.threshold, sigma_clip=SigmaClip(sigma=3, maxiters=10))
        except:
            print('[OPTICAM] Unable to estimate source detection threshold when trying to visualise source PSFs.')
            return
        
        # find sources in image
        try:
            segm = self.finder(image, threshold) 
        except:
            print('[OPTICAM] No sources detected when trying to visualise source PSFs.')
            return
        
        # get source table
        tbl = SourceCatalog(image, segm).to_table()
        
        x_lo, x_hi = 0, image.shape[1]
        y_lo, y_hi = 0, image.shape[0]
        
        for source in tbl['label']:
            x, y = int(tbl['xcentroid'][source - 1]), int(tbl['ycentroid'][source - 1])  # source position
            w = int(tbl['semimajor_sigma'][source - 1].value) * 5  # source width
            x_range = np.arange(min(x_lo, int(x - w)), max(x_hi, int(x + w)))  # x range
            y_range = np.arange(min(y_lo, int(y - w)), max(y_hi, int(y + w)))  # y range
            
            # create mask
            mask = np.zeros_like(image, dtype=bool)
            for x in x_range:
                for y in y_range:
                    mask[y, x] = True
            
            # isolate source
            rows_to_keep = np.any(mask, axis=1)
            star_data = image[rows_to_keep, :]
            cols_to_keep = np.any(mask, axis=0)
            star_data = star_data[:, cols_to_keep]
            
            fig = plt.figure(num=1, clear=True)
            ax = fig.add_subplot(projection='3d')
            
            x, y = np.meshgrid(x_range, y_range)
            
            ax.plot_surface(x, y, star_data, edgecolor='r', rstride=2, cstride=2, color='none', lw=.5)
            ax.contour(x, y, star_data, 20, zdir='x', offset=ax.set_xlim()[0], colors='black', linewidths=.5)
            ax.contour(x, y, star_data, 20, zdir='y', offset=ax.set_ylim()[1], colors='black', linewidths=.5)
            ax.contour(x, y, star_data, 10, zdir='z', offset=ax.set_zlim()[0], colors='black', linewidths=.5)
            
            ax.view_init(30, -45, 0)
            
            ax.set_title(f'{fltr} source {source}')
            
            fig.savefig(self.out_directory + f'diag/{fltr}_source_{source}_psf.png')
            
            if show and self.show_plots:
                plt.show()
            else:
                fig.clear()
                plt.close(fig)




    def create_gifs(self, keep_frames: bool = True, overwrite: bool = False) -> None:
        """
        Create alignment gifs for each camera. Some aspects of this method are parallelised for speed. The frames are 
        saved in out_directory/diag/*-band_gif_frames and the GIFs are saved in out_directory/cat.
        
        Parameters
        ----------
        keep_frames : bool, optional
            Whether to save the GIF frames in out_directory/diag, by default True. If False, the frames will be deleted
            after the GIF is saved.
        overwrite : bool, optional
            Whether to overwrite existing GIFs, by default False.
        """
        
        # for each camera
        for fltr in list(self.catalogs.keys()):
            
            # skip cameras with no images
            if len(self.camera_files[fltr]) == 0:
                continue
            elif os.path.exists(self.out_directory + f"cat/{fltr}_images.gif") and not overwrite:
                print(f"[OPTICAM] {fltr} GIF already exists. To overwrite, set overwrite to True.")
                continue
            
            # create gif frames directory if it does not exist
            if not os.path.isdir(self.out_directory + f"diag/{fltr}_gif_frames"):
                os.mkdir(self.out_directory + f"diag/{fltr}_gif_frames")
            
            process_map(partial(self._create_gif_frames, fltr=fltr), self.camera_files[fltr],
                        max_workers=self.number_of_processors, disable=not self.verbose,
                        desc=f"[OPTICAM] Creating {fltr} GIF frames", chunksize=len(self.camera_files[fltr]) // 100)
            
            # save GIF
            self._compile_gif(fltr, keep_frames)

    def _create_gif_frames(self, file: str, fltr: str) -> None:
        """
        Create a gif frames from a batch of images and save it to the out_directory.
        
        Parameters
        ----------
        file : str
            The list of file names in the batch.
        fltr : str
            The filter.
        """
        
        data = self.get_data(file)
        
        file_name = file.split('/')[-1].split(".")[0]
        
        bkg = self.background(data)
        clean_data = data - bkg.background
        
        # clip negative values to zero for better visualisation
        plot_image = np.clip(clean_data, 0, None)
        
        fig, ax = plt.subplots(num=1, clear=True, tight_layout=True)
        
        ax.imshow(plot_image, origin="lower", cmap="Greys_r", interpolation="nearest",
                norm=simple_norm(plot_image, stretch="log"))
        
        # for each source
        for i in range(len(self.catalogs[fltr])):
            
            source_position = (self.catalogs[fltr]["xcentroid"][i], self.catalogs[fltr]["ycentroid"][i])
            
            if file == self.reference_files[fltr]:
                aperture_position = source_position
                title = f"{file_name} (reference)"
                colour = "blue"
            else:
                try:
                    aperture_position = matrix_transform(source_position, self.transforms[file])[0]
                    title = f"{file_name} (aligned)"
                    colour = "black"
                except:
                    aperture_position = source_position
                    title = f"{file_name} (unaligned)"
                    colour = "red"
            
            radius = self.scale*self.aperture_selector(self.catalogs[fltr]["semimajor_sigma"].value)
            
            ax.add_patch(Circle(xy=(aperture_position), radius=radius,
                                    edgecolor=self.colours[i % len(self.colours)], facecolor="none", lw=1))
            ax.add_patch(Circle(xy=(aperture_position), radius=self.local_background.r_in_scale*radius,
                                edgecolor=self.colours[i % len(self.colours)], facecolor="none", lw=1, ls=":"))
            ax.add_patch(Circle(xy=(aperture_position), radius=self.local_background.r_out_scale*radius,
                                edgecolor=self.colours[i % len(self.colours)], facecolor="none", lw=1, ls=":"))
            ax.text(aperture_position[0] + 1.05*radius, aperture_position[1] + 1.05*radius, i + 1,
                        color=self.colours[i % len(self.colours)])
        
        ax.set_title(title, color=colour)
        
        fig.savefig(self.out_directory + 'diag/' + fltr + '_gif_frames/' + file_name + '.png')

    def _compile_gif(self, fltr: str, keep_frames: bool) -> None:
        """
        Create a gif from the frames saved in out_directory.

        Parameters
        ----------
        fltr : str
            The filter.
        keep_frames : bool
            Whether to keep the frames after the gif is saved.
        """
        
        # load frames
        frames = []
        for file in tqdm(self.camera_files[fltr], disable=not self.verbose, desc=f"[OPTICAM] Loading {fltr} GIF frames"):
            try:
                frames.append(Image.open(self.out_directory + 'diag/' + fltr + '_gif_frames/' + file.split('/')[-1].split(".")[0] + '.png'))
            except:
                pass
        
        # save gif
        frames[0].save(self.out_directory + 'cat/' + fltr + '_images.gif', format='GIF', append_images=frames[1:], 
                       save_all=True, duration=200, loop=0)
        
        # close images
        for frame in frames:
            frame.close()
        del frames
        
        # delete frames after gif is saved
        if not keep_frames:
            for file in tqdm(os.listdir(self.out_directory + f"diag/{fltr}_gif_frames"), disable=not self.verbose,
                             desc=f"[OPTICAM] Deleting {fltr} GIF frames"):
                os.remove(self.out_directory + f"diag/{fltr}_gif_frames/{file}")




    def forced_photometry(self, phot_type: Literal["aperture", "annulus", "both"] = "both",
                          overwrite: bool = False) -> None:
        """
        Perform forced photometry on the images in out_directory. The light curves produced by this method are generally
        going to have lower signal-to-noise ratios than those produced by the photometry() method, but they have the
        benefit of being able to extract light curves for sources that are not detected in all images.
        
        Parameters
        ----------
        phot_type : Literal["aperture", "annulus", "both"], optional
            The type of photometry to perform, by default "both". If "aperture", only aperture photometry is performed.
            If "annulus", only annulus photometry is performed. If "both", both aperture and annulus photometry are
            performed simultaneously (this is more efficient that performing both separately since it only opens the
            file once).
        overwrite : bool, optional
            Whether to overwrite existing light curves, by default False.
        
        Raises
        ------
        ValueError
            If phot_type is not recognised.
        """
        
        assert phot_type in ['aperture', 'annulus', 'both'], f"[OPTICAM] Photometry type {phot_type} not recognised."
        
        # create output directories if they do not exist
        if phot_type == 'aperture':
            if not os.path.isdir(self.out_directory + f"aperture_light_curves"):
                os.mkdir(self.out_directory + f"aperture_light_curves")
        elif phot_type == 'annulus':
            if not os.path.isdir(self.out_directory + f"annulus_light_curves"):
                os.mkdir(self.out_directory + f"annulus_light_curves")
        else:
            if not os.path.isdir(self.out_directory + f"aperture_light_curves"):
                os.mkdir(self.out_directory + f"aperture_light_curves")
            if not os.path.isdir(self.out_directory + f"annulus_light_curves"):
                os.mkdir(self.out_directory + f"annulus_light_curves")
        
        self.logger.info(f'[OPTICAM] Performing forced photometry with phot_type={phot_type} ...')
        
        # for each camera
        for fltr in list(self.catalogs.keys()):
            
            # skip cameras with no images
            if len(self.camera_files[fltr]) == 0:
                continue
            
            # get list of possible light curve files
            if phot_type == 'aperture':
                light_curve_files = [self.out_directory + f"aperture_light_curves/{fltr}_source_{i}.csv" for i in range(len(self.catalogs[fltr]))]
            elif phot_type == 'annulus':
                light_curve_files = [self.out_directory + f"annulus_light_curves/{fltr}_source_{i}.csv" for i in range(len(self.catalogs[fltr]))]
            else:
                light_curve_files = [self.out_directory + f"aperture_light_curves/{fltr}_source_{i}.csv" for i in range(len(self.catalogs[fltr]))]
                light_curve_files += [self.out_directory + f"annulus_light_curves/{fltr}_source_{i}.csv" for i in range(len(self.catalogs[fltr]))]
            
            # check if light curves already exist
            if all([os.path.isfile(file) for file in light_curve_files]) and not overwrite:
                self.logger.info(f'[OPTICAM] {fltr} light curves already exist and overwrite is False. Skipping ...')
                continue
            
            # get aperture radius
            try:
                radius = self.scale*self.aperture_selector(self.catalogs[fltr]["semimajor_sigma"].value)
            except:
                # skip cameras with no sources
                continue
            
            self.logger.info(f'[OPTICAM] {fltr} forced photometry aperture radius: {radius} pixels.')
            
            results = process_map(partial(self._perform_forced_photometry, fltr=fltr, radius=radius,
                                          phot_type=phot_type), self.camera_files[fltr],
                                  max_workers=self.number_of_processors,
                                  desc=f"[OPTICAM] Performing forced photometry on {fltr} images",
                                  disable=not self.verbose, chunksize=len(self.camera_files[fltr]) // 100)
            
            self._save_forced_photometry_results(results, phot_type, fltr)

    def _perform_forced_photometry(self, file: str, fltr: str, radius: float,
                                   phot_type: Literal["aperture", "annulus", "both"]):
        """
        Perform forced photometry on a batch of images.
        
        Parameters
        ----------
        batch : List[str]
            The batch of image names.
        fltr : str
            The camera filter.
        radius : float
            The aperture radius
        phot_type : Literal[&quot;aperture&quot;, &quot;annulus&quot;, &quot;both&quot;]
            The type of photometry to performn.
        
        Returns
        -------
        Tuple
            The photometric results.
        """
        
        # define lists to store results for each file
        aperture_fluxes, aperture_flux_errors = [], []
        annulus_fluxes, annulus_flux_errors = [], []
        local_backgrounds, local_background_errors = [], []
        local_backgrounds_per_pixel, local_background_errors_per_pixel = [], []
        
        # get image transform and determine quality flag
        if file == self.camera_files[fltr][self.reference_indices[fltr]]:
            flag = 'A'
        elif file not in self.transforms.keys():
            flag = 'B'
        else:
            flag = 'A'
            transform = self.transforms[file]
        
        # get image data and its error
        data, error = self.get_data(file, return_error=True)
        
        # get background subtracted image and its error if required
        if phot_type in ['aperture', 'both']:
            bkg = self.background(data)
            clean_data = data - bkg.background
            clean_error = calc_total_error(clean_data, bkg.background_rms, error)
        
        # for each source
        for i in range(len(self.catalogs[fltr])):
            # load the source's catalog position
            catalog_position = (self.catalogs[fltr]["xcentroid"][i], self.catalogs[fltr]["ycentroid"][i])
            
            # try to transform the catalog position using the image transform, otherwise use the catalog position
            try:
                position = matrix_transform(catalog_position, transform)[0]
            except:
                position = catalog_position
            
            # perform photometry
            if phot_type == 'aperture':
                flux, flux_error = self._compute_aperture_flux(clean_data, clean_error, position, radius)
                aperture_fluxes.append(flux)
                aperture_flux_errors.append(flux_error)
            elif phot_type == 'annulus':
                flux, flux_error, local_background, local_background_error, local_background_per_pixel, local_background_error_per_pixel = self._compute_annulus_flux(data, error, position, radius)
                annulus_fluxes.append(flux)
                annulus_flux_errors.append(flux_error)
                local_backgrounds.append(local_background)
                local_background_errors.append(local_background_error)
                local_backgrounds_per_pixel.append(local_background_per_pixel)
                local_background_errors_per_pixel.append(local_background_error_per_pixel)
            else:
                # aperture
                flux, flux_error = self._compute_aperture_flux(clean_data, clean_error, position, radius)
                aperture_fluxes.append(flux)
                aperture_flux_errors.append(flux_error)
                # annulus
                flux, flux_error, local_background, local_background_error, local_background_per_pixel, local_background_error_per_pixel = self._compute_annulus_flux(data, error, position, radius)
                annulus_fluxes.append(flux)
                annulus_flux_errors.append(flux_error)
                local_backgrounds.append(local_background)
                local_background_errors.append(local_background_error)
                local_backgrounds_per_pixel.append(local_background_per_pixel)
                local_background_errors_per_pixel.append(local_background_error_per_pixel)
        
        # return the results in the correct format for the specified phot_type
        if phot_type == 'aperture':
            return aperture_fluxes, aperture_flux_errors, flag
        elif phot_type == 'annulus':
            return annulus_fluxes, annulus_flux_errors, local_backgrounds, local_background_errors, local_backgrounds_per_pixel, local_background_errors_per_pixel, flag
        else:
            return aperture_fluxes, aperture_flux_errors, annulus_fluxes, annulus_flux_errors, local_backgrounds, local_background_errors, local_backgrounds_per_pixel, local_background_errors_per_pixel, flag

    def _parse_forced_photometry_results(self, results, phot_type: Literal["aperture", "annulus", "both"]):
        """
        Parse the forced photometry photometric results.
        
        Parameters
        ----------
        results :
            The photometric results.
        phot_type : Literal['aperture', 'annulus', 'both']
            The type of photometry that has been performed.
        
        Returns
        -------
        Tuple
            The parsed photometric results.
        """
        
        if phot_type == 'aperture':
            aperture_fluxes, aperture_flux_errors, flags = zip(*results)
            
            return list(aperture_fluxes), list(aperture_flux_errors), list(flags)
        
        elif phot_type == 'annulus':
            annulus_fluxes, annulus_flux_errors, local_backgrounds, local_background_errors, local_backgrounds_per_pixel, local_background_errors_per_pixel, flags = zip(*results)
            
            return list(annulus_fluxes), list(annulus_flux_errors), list(local_backgrounds), list(local_background_errors), list(local_backgrounds_per_pixel), list(local_background_errors_per_pixel), list(flags)
        
        else:
            aperture_fluxes, aperture_flux_errors, annulus_fluxes, annulus_flux_errors, local_backgrounds, local_background_errors, local_backgrounds_per_pixel, local_background_errors_per_pixel, flags = zip(*results)
            
            return list(aperture_fluxes), list(aperture_flux_errors), list(annulus_fluxes), list(annulus_flux_errors), list(local_backgrounds), list(local_background_errors), list(local_backgrounds_per_pixel), list(local_background_errors_per_pixel), list(flags)

    @staticmethod
    def _compute_aperture_flux(clean_data: NDArray, error: NDArray, position: ArrayLike,
                               radius: float) -> Tuple[float, float]:
        """
        Compute the flux and error for a given aperture position and radius.
        
        Parameters
        ----------
        clean_data : NDArray
            The background subtracted image.
        error : NDArray
            The error in the image.
        position : ArrayLike
            The aperture position.
        radius : float
            The aperture radius.
        
        Returns
        -------
        Tuple[float, float]
            The flux and error.
        """
        
        aperture = CircularAperture(position, r=radius)
        phot_table = aperture_photometry(clean_data, aperture, error=error)
        
        return phot_table["aperture_sum"].value[0], phot_table["aperture_sum_err"].value[0]

    def _compute_annulus_flux(self, data: NDArray, error: NDArray, position: ArrayLike,
                              radius: float) -> Tuple[float, float, float, float, float, float]:
        """
        Compute the local-background-subtracted flux and error for a given aperture position and radius.
        
        Parameters
        ----------
        data : ArrayLike
            The image data.
        error : ArrayLike
            The error in the image.
        position : ArrayLike
            The aperture position.
        radius : float
            The aperture radius.
        
        Returns
        -------
        Tuple[float, float, float, float, float, float]
            The flux, flux error, local background, local background error, local background per pixel, and local
            background error per pixel.
        """
        
        # define aperture
        aperture = CircularAperture(position, r=radius)
        aperture_area = aperture.area_overlap(data)  # aperture area in pixels
        phot_table = aperture_photometry(data, aperture, error=error)
        
        # estimate local background per pixel using circular annulus
        local_background_per_pixel, local_background_error_per_pixel = self.local_background(data, error, radius, radius, 0, position)
        
        # calculate total background in aperture
        total_bkg = local_background_per_pixel * aperture_area
        total_bkg_error = np.sqrt(local_background_error_per_pixel * aperture_area)
        
        flux = phot_table["aperture_sum"].value[0] - total_bkg
        flux_error = np.sqrt(phot_table["aperture_sum_err"].value[0]**2 + total_bkg_error**2)
        local_background = total_bkg
        local_background_errors = total_bkg_error
        local_backgrounds_per_pixel = local_background_per_pixel
        local_background_errors_per_pixel = local_background_error_per_pixel
        
        return flux, flux_error, local_background, local_background_errors, local_backgrounds_per_pixel, local_background_errors_per_pixel

    def _save_forced_photometry_results(self, results: Tuple, phot_type: str, fltr: str) -> None:
        """
        Unpack and save the forced photometry results.
        
        Parameters
        ----------
        results : Tuple
            The photometric results.
        phot_type : str
            The type of photometry that has been performed.
        fltr : str
            The filter.
        """
        
        # get image time stamps
        mjds = [self.mjds[file] for file in self.camera_files[fltr]]
        bdts = [self.bdts[file] for file in self.camera_files[fltr]]
        
        # save light curves
        if phot_type == 'aperture':
            # parse results
            aperture_fluxes, aperture_flux_errors, flags = self._parse_forced_photometry_results(results, phot_type)
            
            # save light curves
            for i in tqdm(range(len(self.catalogs[fltr])), disable=not self.verbose, desc=f"[OPTICAM] Saving {fltr} light curves"):
                self._save_aperture_light_curve(mjds, bdts, aperture_fluxes, aperture_flux_errors, flags, fltr, i)
        elif phot_type == 'annulus':
            # parse results
            annulus_fluxes, annulus_flux_errors, local_backgrounds, local_background_errors, local_backgrounds_per_pixel, local_background_errors_per_pixel, flags = self._parse_forced_photometry_results(results, phot_type)
            
            # save light curves
            for i in tqdm(range(len(self.catalogs[fltr])), disable=not self.verbose, desc=f"[OPTICAM] Saving {fltr} light curves"):
                self._save_annulus_light_curve(mjds, bdts, annulus_fluxes, annulus_flux_errors, local_backgrounds, local_background_errors, local_backgrounds_per_pixel, local_background_errors_per_pixel, flags, fltr, i)
        else:
            # parse results
            aperture_fluxes, aperture_flux_errors, annulus_fluxes, annulus_flux_errors, local_backgrounds, local_background_errors, local_backgrounds_per_pixel, local_background_errors_per_pixel, flags = self._parse_forced_photometry_results(results, phot_type)
            
            # save light curves
            for i in tqdm(range(len(self.catalogs[fltr])), disable=not self.verbose, desc=f"[OPTICAM] Saving {fltr} light curves"):
                self._save_aperture_light_curve(mjds, bdts, aperture_fluxes, aperture_flux_errors, flags, fltr, i)
                self._save_annulus_light_curve(mjds, bdts, annulus_fluxes, annulus_flux_errors, local_backgrounds, local_background_errors, local_backgrounds_per_pixel, local_background_errors_per_pixel, flags, fltr, i)

    def _save_aperture_light_curve(self, mjds: List[float], bdts: List[float], fluxes: List[List[float]],
                                   flux_errors: List[List[float]], flags: List[str], fltr: str,
                                   source_index: int) -> None:
        """
        Plot and save the light curve.
        
        Parameters
        ----------
        mjds : List[float]
            The observation MJDs.
        bdts : List[float]
            The observation BDTs.
        fluxes : List[List[float]]
            The source fluxes.
        flux_errors : List[List[float]]
            The source flux errors.
        flags : List[str]
            The quality flags.
        fltr : str
            The filter.
        source_index : int
            The source index, not to be confused with the source number. The source index is one less than the source
            number.
        """
        
        with open(self.out_directory + f"aperture_light_curves/{fltr}_source_{source_index + 1}.csv", "w") as file:
            csvwriter = csv.writer(file)
            csvwriter.writerow(["MJD", 'BDT', "flux", "flux_error", "quality_flag"])
            
            # for each observation
            for i in range(len(self.camera_files[fltr])):
                csvwriter.writerow([mjds[i], bdts[i], fluxes[i][source_index], flux_errors[i][source_index], flags[i]])
        
        # load light curve from file
        df = pd.read_csv(self.out_directory + f"aperture_light_curves/{fltr}_source_{source_index + 1}.csv")
        aligned_mask = df["quality_flag"] == "A"  # mask for aligned observations
        
        # reformat MJD to seconds from first observation
        df["time"] = df["MJD"] - self.t_ref
        df["time"] *= 86400
        
        fig, ax = plt.subplots(num=1, clear=True, tight_layout=True, figsize=(6.4, 4.8))
        
        ax.errorbar(df["time"].values[aligned_mask], df["flux"].values[aligned_mask], yerr=df["flux_error"].values[aligned_mask], fmt="k.", ms=2, ecolor="grey", elinewidth=1)
        ax.errorbar(df["time"].values[~aligned_mask], df["flux"].values[~aligned_mask], yerr=df["flux_error"].values[~aligned_mask], fmt="r.", ms=2, elinewidth=1, alpha=.2)
        ax.set_ylabel("Flux [counts]")
        ax.set_title(f"{fltr} Source {source_index + 1}")
        ax.set_xlabel(f"Time from MJD {self.t_ref:.4f} [s]")
        
        ax.minorticks_on()
        ax.tick_params(which="both", direction="in", top=True, right=True)
        
        # save light curve plot to file
        fig.savefig(self.out_directory + f"aperture_light_curves/{fltr}_source_{source_index + 1}.png")
        fig.clear()
        plt.close(fig)

    def _save_annulus_light_curve(self, mjds: List[float], bdts: List[float], fluxes: List[List[float]],
                                  flux_errors: List[List[float]], local_backgrounds: List[List[float]],
                                  local_background_errors: List[List[float]],
                                  local_backgrounds_per_pixel: List[List[float]],
                                  local_background_errors_per_pixel: List[List[float]],
                                  flags: List[str], fltr: str, source_index: int) -> None:
        """
        Plot and save the light curve.
        
        Parameters
        ----------
        mjds : List[List[float]]
            The observation MJDs.
        bdts : List[List[float]]
            The observation BDTs.
        fluxes : List[List[float]]
            The source fluxes.
        flux_errors : List[List[float]]
            The source flux errors.
        local_backgrounds : List[List[float]]
            The local backgrounds.
        local_background_errors : List[List[float]]
            The local background errors.
        local_backgrounds_per_pixel : List[List[float]]
            The local backgrounds per pixel.
        local_background_errors_per_pixel : List[List[float]]
            The local background errors per pixel.
        flags : List[str]
            The quality flags.
        fltr : str
            The filter.
        source_index : int
            The source index, not to be confused with the source number. The source index is one less than the source
            number.
        """
        
        # save source light curve to file
        with open(self.out_directory + f"annulus_light_curves/{fltr}_source_{source_index + 1}.csv", "w") as file:
            csvwriter = csv.writer(file)
            csvwriter.writerow(['MJD', 'BDT', "flux", "flux_error", "local_background", "local_background_error",
                                "local_background_per_pixel", "local_background_error_per_pixel", "quality_flag"])
            for i in range(len(self.camera_files[fltr])):
                csvwriter.writerow([mjds[i], bdts[i], fluxes[i][source_index], flux_errors[i][source_index],
                                    local_backgrounds[i][source_index], local_background_errors[i][source_index],
                                    local_backgrounds_per_pixel[i][source_index],
                                    local_background_errors_per_pixel[i][source_index], flags[i]])
        
        # load light curve from file
        df = pd.read_csv(self.out_directory + f"annulus_light_curves/{fltr}_source_{source_index + 1}.csv")
        aligned_mask = df["quality_flag"] == "A"  # mask for aligned observations
        
        # reformat MJD to seconds from first observation
        df["time"] = df["MJD"] - self.t_ref
        df["time"] *= 86400
        
        fig, axs = plt.subplots(num=1, clear=True, nrows=3, tight_layout=True, figsize=(6.4, 2*4.8), sharex=True,
                                gridspec_kw={"hspace": 0})
        
        axs[0].errorbar(df["time"].values[aligned_mask], df["flux"].values[aligned_mask], yerr=df["flux_error"].values[aligned_mask], fmt="k.", ms=2, ecolor="grey", elinewidth=1)
        axs[0].errorbar(df["time"].values[~aligned_mask], df["flux"].values[~aligned_mask], yerr=df["flux_error"].values[~aligned_mask], fmt="r.", ms=2, elinewidth=1, alpha=.2)
        axs[0].set_ylabel("Flux [counts]")
        axs[0].set_title(f"{fltr} Source {source_index + 1}")
        
        axs[1].errorbar(df["time"].values[aligned_mask], df["local_background_per_pixel"].values[aligned_mask], yerr=df["local_background_error_per_pixel"].values[aligned_mask], fmt="k.", ms=2, ecolor="grey", elinewidth=1)
        axs[1].errorbar(df["time"].values[~aligned_mask], df["local_background_per_pixel"].values[~aligned_mask], yerr=df["local_background_error_per_pixel"].values[~aligned_mask], fmt="r.", ms=2, elinewidth=1, alpha=.2)
        axs[1].set_ylabel("Local background [cts/pixel]")
        
        axs[2].plot(df["time"].values[aligned_mask], df["flux"].values[aligned_mask]/df["local_background"].values[aligned_mask], "k.", ms=2)
        axs[2].plot(df["time"].values[~aligned_mask], df["flux"].values[~aligned_mask]/df["local_background"].values[~aligned_mask], "r.", ms=2, alpha=.2)
        axs[2].set_ylabel("SNR")
        axs[2].set_xlabel(f"Time from MJD {self.t_ref:.4f} [s]")
        
        for ax in axs:
            ax.minorticks_on()
            ax.tick_params(which="both", direction="in", top=True, right=True)
        
        fig.savefig(self.out_directory + f"annulus_light_curves/{fltr}_source_{source_index + 1}.png")
        fig.clear()
        plt.close(fig)




    def photometry(self, phot_type: Literal['both', 'normal', 'optimal'] = 'both',
                   background_method: Literal['global', 'local'] = 'global', tolerance: float = 5.,
                   overwrite: bool = False) -> None:
        """
        Perform photometry by fitting for the source positions in each image. In general, this method should produce
        light curves with better signal-to-noise ratios than forced photometry. However, this method can misidentify
        sources if the field is crowded or the alignments are poor.
        
        Parameters
        ----------
        phot_type : Literal['both', 'normal', 'optimal']
            The type of photometry to perform. 'normal' will extract fluxes using simple aperture photometry, while
            'optimal' will extract fluxes using the optimal photometry method outlined in Naylor 1998, MNRAS, 296, 339.
            'both' will extract fluxes using both methods (this is more efficient than performing both separately since
            it only opens the file once).
        background_method : Literal['global', 'local'], optional
            The method to use for background subtraction, by default 'global'. 'global' uses the background attribute to
            compute the 2D background across an entire image, while 'local' uses the local_background attribute to
            estimate the local background around each source.
        tolerance : float, optional
            The tolerance for source position matching in standard deviations (assuming a Gaussian PSF), by default 5.
            This parameter defines how far from the transformed catalog position a source can be while still being
            considered the same source. If the alignments are good and/or the field is crowded, consider reducing this
            value. For poor alignments and/or uncrowded fields, this value can be increased.
        overwrite : bool, optional
            Whether to overwrite existing light curves, by default False.
        """
        
        print(phot_type)
        
        assert phot_type in ['normal', 'optimal', 'both'], f"[OPTICAM] Photometry type {phot_type} not recognised."
        
        # create output directories if they do not exist
        if phot_type == 'normal':
            if not os.path.isdir(self.out_directory + f"normal_light_curves"):
                os.mkdir(self.out_directory + f"normal_light_curves")
        elif phot_type == 'optimal':
            if not os.path.isdir(self.out_directory + f"optimal_light_curves"):
                os.mkdir(self.out_directory + f"optimal_light_curves")
        else:
            if not os.path.isdir(self.out_directory + f"normal_light_curves"):
                os.mkdir(self.out_directory + f"normal_light_curves")
            if not os.path.isdir(self.out_directory + f"optimal_light_curves"):
                os.mkdir(self.out_directory + f"optimal_light_curves")
        
        self.logger.info(f'[OPTICAM] Performing photometry with phot_type={phot_type} ...')
        
        for fltr in list(self.catalogs.keys()):
            
            # skip cameras with no images
            if len(self.camera_files[fltr]) == 0:
                continue
            
            # get list of possible light curve files
            if phot_type == 'normal':
                light_curve_files = [self.out_directory + f"normal_light_curves/{fltr}_source_{i + 1}.csv" for i in range(len(self.catalogs[fltr]))]
            elif phot_type == 'optimal':
                light_curve_files = [self.out_directory + f"optimal_light_curves/{fltr}_source_{i + 1}.csv" for i in range(len(self.catalogs[fltr]))]
            else:
                light_curve_files = [self.out_directory + f"normal_light_curves/{fltr}_source_{i + 1}.csv" for i in range(len(self.catalogs[fltr]))]
                light_curve_files += [self.out_directory + f"optimal_light_curves/{fltr}_source_{i + 1}.csv" for i in range(len(self.catalogs[fltr]))]
            
            # check if light curves already exist
            if all([os.path.isfile(file) for file in light_curve_files]) and not overwrite:
                self.logger.info(f'[OPTICAM] {fltr} light curves already exist and overwrite is False. Skipping ...')
                continue
            
            # get PSF parameters
            semimajor_sigma = self.aperture_selector(self.catalogs[fltr]["semimajor_sigma"].value)
            semiminor_sigma = self.aperture_selector(self.catalogs[fltr]["semiminor_sigma"].value)
            
            self.logger.info(f'[OPTICAM] {fltr} semi-major axis of PSF: {semimajor_sigma} pixels.')
            self.logger.info(f'[OPTICAM] {fltr} semi-minor axis of PSF: {semiminor_sigma} pixels.')
            self.logger.info(f'[OPTICAM] {fltr} normal aperture semi-major axis: {self.fwhm_scale * semimajor_sigma} pixels.')
            self.logger.info(f'[OPTICAM] {fltr} normal aperture semi-minor axis: {self.fwhm_scale * semiminor_sigma} pixels.')
            
            results = process_map(partial(self._perform_photometry_on_batch, fltr=fltr, semimajor_sigma=semimajor_sigma,
                                          semiminor_sigma=semiminor_sigma, background_method=background_method,
                                          tolerance=tolerance, phot_type=phot_type), self.camera_files[fltr],
                                  max_workers=self.number_of_processors,
                                  desc=f"[OPTICAM] Performing photometry on {fltr} images",
                                  disable=not self.verbose, chunksize=len(self.camera_files[fltr]) // 100)
            
            self._save_photometry_results(results, phot_type, fltr)

    def _perform_photometry_on_batch(self, file: str, fltr: str, semimajor_sigma: float, semiminor_sigma: float,
                                    background_method: Literal['global', 'local'], tolerance: float,
                                    phot_type: Literal['normal', 'optimal', 'both']):
        """
        Perform photometry on a single of image.
        
        Parameters
        ----------
        batch : List[str]
            The list of file names in the batch.
        fltr : str
            The filter.
        semimajor_sigma : float
            The semimajor axis of the PSF.
        semiminor_sigma : float
            The semiminor axis of the PSF.
        background_method : Literal['global', 'local']
            The method to use for background subtraction.
        tolerance : float
            The tolerance for source position matching in standard deviations.
        phot_type : Literal['normal', 'optimal', 'both']
            The type of photometry to perform.
        
        Returns
        -------
        Tuple
            The photometric results.
        """
        
        # if file does not have a transform, and it's not the reference image, skip it
        if file not in self.transforms.keys() and file != self.camera_files[fltr][self.reference_indices[fltr]]:
            if phot_type in ['normal', 'optimal']:
                return None, None, None, None, None
            else:
                return None, None, None, None, None, None, np.zeros(len(self.catalogs[fltr]))
        
        # define lists to store results for each file
        normal_fluxes, normal_flux_errors = [], []
        optimal_fluxes, optimal_flux_errors = [], []
        detections = np.zeros(len(self.catalogs[fltr]))
        
        # get image data
        data, error = self.get_data(file, return_error=True)
        
        # get background subtracted image for source detection
        bkg = self.background(data)
        clean_data = data - bkg.background
        
        if background_method == 'global':
            # combine error in background subtracted image
            error = np.sqrt(error**2 + bkg.background_rms**2)
        
        # find sources in the background subtracted image
        try:
            segment_map = self.finder(clean_data, threshold=self.threshold * bkg.background_rms)
        except:
            # if no sources are found, return None for all results
            if phot_type in ['normal', 'optimal']:
                return None, None, None, None, None
            else:
                return None, None, None, None, None, None, np.zeros(len(self.catalogs[fltr]))
        
        # create source table
        file_cat = SourceCatalog(clean_data, segment_map, background=bkg.background)
        file_tbl = file_cat.to_table()
        
        # for each source in the catalog
        for i in range(len(self.catalogs[fltr])):
            # locate source in the source table
            try:
                position = self._get_position_of_nearest_source(file_tbl, i, fltr, file, tolerance)
            except:
                # if source is not found, append None to results
                normal_fluxes.append(None)
                normal_flux_errors.append(None)
                optimal_fluxes.append(None)
                optimal_flux_errors.append(None)
                continue
            
            # if source is found, increment the detection counter
            detections[i] += 1
            
            # perform photometry
            if phot_type == 'normal':
                if background_method == 'global':
                    # compute normal flux using global background
                    flux, flux_error = self._compute_normal_flux(clean_data, error, position, semimajor_sigma, semiminor_sigma, self.catalogs[fltr]['orientation'][i].value)
                else:
                    # compute normal flux using local background
                    flux, flux_error = self._compute_normal_flux(data, error, position, semimajor_sigma, semiminor_sigma, self.catalogs[fltr]['orientation'][i].value, True)
                
                # append results to lists
                normal_fluxes.append(flux)
                normal_flux_errors.append(flux_error)
            
            elif phot_type == 'optimal':
                if background_method == 'global':
                    # compute optimal flux using global background
                    flux, flux_error = self._compute_optimal_flux(clean_data, error, position, semimajor_sigma, semiminor_sigma, self.catalogs[fltr]['orientation'][i].value)
                else:
                    # compute optimal flux using local background
                    flux, flux_error = self._compute_optimal_flux(data, error, position, semimajor_sigma, semiminor_sigma, self.catalogs[fltr]['orientation'][i].value, True)
                
                # append results to lists
                optimal_fluxes.append(flux)
                optimal_flux_errors.append(flux_error)
            
            else:
                if background_method == 'global':
                    # compute normal flux using global background
                    flux, flux_error = self._compute_normal_flux(clean_data, error, position, semimajor_sigma, semiminor_sigma, self.catalogs[fltr]['orientation'][i].value)
                else:
                    # compute normal flux using local background
                    flux, flux_error = self._compute_normal_flux(data, error, position, semimajor_sigma, semiminor_sigma, self.catalogs[fltr]['orientation'][i].value, True)
                
                # append results to lists
                normal_fluxes.append(flux)
                normal_flux_errors.append(flux_error)
                
                if background_method == 'global':
                    # compute optimal flux using global background
                    flux, flux_error = self._compute_optimal_flux(clean_data, error, position, semimajor_sigma, semiminor_sigma, self.catalogs[fltr]['orientation'][i].value)
                else:
                    # compute optimal flux using local background
                    flux, flux_error = self._compute_optimal_flux(data, error, position, semimajor_sigma, semiminor_sigma, self.catalogs[fltr]['orientation'][i].value, True)
                
                # append results to lists
                optimal_fluxes.append(flux)
                optimal_flux_errors.append(flux_error)
        
        # return the results in the correct format for the specified phot_type
        if phot_type == 'normal':
            return self.mjds[file], self.bdts[file], normal_fluxes, normal_flux_errors, detections
        elif phot_type == 'optimal':
            return self.mjds[file], self.bdts[file], optimal_fluxes, optimal_flux_errors, detections
        else:
            return self.mjds[file], self.bdts[file], normal_fluxes, normal_flux_errors, optimal_fluxes, optimal_flux_errors, detections

    def _parse_photometry_results(self, results, phot_type: Literal['normal', 'optimal', 'both']):
        """
        Parse the photometry results.
        
        Parameters
        ----------
        results :
            The photometry results.
        phot_type : Literal[&#39;normal&#39;, &#39;optimal&#39;, &#39;both&#39;]
            The type of photometry that has been performed.
        
        Returns
        -------
        Tuple
            The parsed photometric results.
        """
        
        if phot_type == 'normal':
            mjds, bdts, normal_fluxes, normal_flux_errors, detections = zip(*results)
            return list(mjds), list(bdts), list(normal_fluxes), list(normal_flux_errors), np.sum(detections, axis=0)
        elif phot_type == 'optimal':
            mjds, bdts, optimal_fluxes, optimal_flux_errors, detections = zip(*results)
            return list(mjds), list(bdts), list(optimal_fluxes), list(optimal_flux_errors), np.sum(detections, axis=0)
        else:
            mjds, bdts, normal_fluxes, normal_flux_errors, optimal_fluxes, optimal_flux_errors, detections = zip(*results)
            return list(mjds), list(bdts), list(normal_fluxes), list(normal_flux_errors), list(optimal_fluxes), list(optimal_flux_errors), np.sum(detections, axis=0)

    def _save_photometry_results(self, results: Tuple, phot_type: str, fltr: str) -> None:
        """
        Save the photometry results.
        
        Parameters
        ----------
        results : Tuple
            The photometry results.
        phot_type : str
            The type of photometry that has been performed.
        fltr : str
            The filter.
        """
        
        # parse results
        if phot_type in ['normal', 'optimal']:
            mjds, bdts, fluxes, flux_errors, detections = self._parse_photometry_results(results, phot_type)
        else:
            mjds, bdts, normal_fluxes, normal_flux_errors, optimal_fluxes, optimal_flux_errors, detections = self._parse_photometry_results(results, phot_type)
        
        # save light curves
        for i in tqdm(range(len(self.catalogs[fltr])), disable=not self.verbose, desc=f"[OPTICAM] Saving {fltr} light curves"):
            if phot_type == 'normal':
                self._save_normal_light_curve(mjds, bdts, fluxes, flux_errors, fltr, i)
            elif phot_type == 'optimal':
                self._save_optimal_light_curve(mjds, bdts, fluxes, flux_errors, fltr, i)
            else:
                self._save_normal_light_curve(mjds, bdts, normal_fluxes, normal_flux_errors, fltr, i)
                self._save_optimal_light_curve(mjds, bdts, optimal_fluxes, optimal_flux_errors, fltr, i)
        
        # plot number of detections per source
        self._plot_number_of_detections_per_source(detections, fltr)

    def _save_normal_light_curve(self, mjds: List[float], bdts: List[float], fluxes: List[List[float]],
                                 flux_errors: List[List[float]], fltr: str, source_index: int) -> None:
        """
        Plot and save the light curve.
        
        Parameters
        ----------
        mjds : List[float]
            The observation MJDs.
        bdts : List[float]
            The observation BDTs.
        fluxes : List[List[float]]
            The source fluxes.
        flux_errors : List[List[float]]
            The source flux errors.
        fltr : str
            The filter.
        source_index : int
            The source index, not to be confused with the source number. The source index is one less than the source
            number.
        """
        
        with open(self.out_directory + f"normal_light_curves/{fltr}_source_{source_index + 1}.csv", "w") as file:
            csvwriter = csv.writer(file)
            csvwriter.writerow(["MJD", 'BDT', "flux", "flux_error"])
            
            # for each observation in which a source was detected
            for i in range(len(mjds)):
                try:
                    csvwriter.writerow([mjds[i], bdts[i], fluxes[i][source_index], flux_errors[i][source_index]])
                except TypeError:
                    continue
        
        df = pd.read_csv(self.out_directory + f"normal_light_curves/{fltr}_source_{source_index + 1}.csv")
        
        # reformat MJD to seconds from first observation
        df["time"] = df["MJD"] - self.t_ref
        df["time"] *= 86400
        
        fig, ax = plt.subplots(num=1, clear=True, tight_layout=True, figsize=(6.4, 4.8))
        
        ax.errorbar(df["time"].values, df["flux"].values, yerr=df["flux_error"].values, fmt="k.", ms=2, ecolor="grey",
                    elinewidth=1)
        ax.set_ylabel("Flux [counts]")
        ax.set_title(f"{fltr} Source {source_index + 1}")
        ax.set_xlabel(f"Time from MJD {self.t_ref:.4f} [s]")
        
        ax.minorticks_on()
        ax.tick_params(which="both", direction="in", top=True, right=True)
        
        # save light curve plot to file
        fig.savefig(self.out_directory + f"normal_light_curves/{fltr}_source_{source_index + 1}.png")
        fig.clear()
        plt.close(fig)

    def _save_optimal_light_curve(self, mjds: List[float], bdts: List[float], fluxes: List[List[float]],
                                  flux_errors: List[List[float]], fltr: str, source_index: int) -> None:
        """
        Plot and save the light curve.
        
        Parameters
        ----------
        mjds : List[float]
            The observation MJDs.
        bdts : List[float]
            The observation BDTs.
        fluxes : List[List[float]]
            The source fluxes.
        flux_errors : List[List[float]]
            The source flux errors.
        fltr : str
            The filter.
        source_index : int
            The source index, not to be confused with the source number. The source index is one less than the source
            number.
        """
        
        with open(self.out_directory + f"optimal_light_curves/{fltr}_source_{source_index + 1}.csv", "w") as file:
            csvwriter = csv.writer(file)
            csvwriter.writerow(["MJD", 'BDT', "flux", "flux_error"])
            
            # for each observation in which a source was detected
            for i in range(len(mjds)):
                try:
                    csvwriter.writerow([mjds[i], bdts[i], fluxes[i][source_index], flux_errors[i][source_index]])
                except TypeError:
                    continue
        
        df = pd.read_csv(self.out_directory + f"optimal_light_curves/{fltr}_source_{source_index + 1}.csv")
        
        # reformat MJD to seconds from first observation
        df["time"] = df["MJD"] - self.t_ref
        df["time"] *= 86400
        
        # TODO: add local background axis
        
        fig, ax = plt.subplots(num=1, clear=True, tight_layout=True, figsize=(6.4, 4.8))
        
        ax.errorbar(df["time"].values, df["flux"].values, yerr=df["flux_error"].values, fmt="k.", ms=2, ecolor="grey",
                    elinewidth=1)
        ax.set_ylabel("Flux [counts]")
        ax.set_title(f"{fltr} Source {source_index + 1}")
        ax.set_xlabel(f"Time from MJD {self.t_ref:.4f} [s]")
        
        ax.minorticks_on()
        ax.tick_params(which="both", direction="in", top=True, right=True)
        
        # save light curve plot to file
        fig.savefig(self.out_directory + f"optimal_light_curves/{fltr}_source_{source_index + 1}.png")
        fig.clear()
        plt.close(fig)

    def _compute_normal_flux(self, data: NDArray, error: NDArray, position: NDArray, semimajor_sigma: float,
                             semiminor_sigma: float, orientation: float,
                             estimate_local_background: bool = False) -> Tuple[float, float]:
        """
        Compute the flux at a given position using simple aperture photometry.
        
        Parameters
        ----------
        clean_data : NDArray
            The image.
        error : NDArray
            The total error in the image.
        position : NDArray
            The aperture position.
        semimajor_sigma : float
            The semimajor axis of the (presumed 2D Gaussian) PSF.
        semiminor_sigma : float
            The semiminor axis of the (presumed 2D Gaussian) PSF.
        orientation : float
            The orientation of the (presumed 2D Gaussian) PSF.
        estimate_local_background : bool, optional
            Whether to estimate the local background. If True, the local background will be estimated using the
            local_background attribute, otherwise the data are assumed to be background subtracted.
        
        Returns
        -------
        Tuple[float, float]
            The flux and its error.
        """
        
        aperture = EllipticalAperture(position, self.fwhm_scale * semimajor_sigma, self.fwhm_scale * semiminor_sigma,
                                      orientation)  # define aperture
        phot_table = aperture_photometry(data, aperture, error=error)  # perform aperture photometry
        
        if estimate_local_background:
            local_background_per_pixel, local_background_error_per_pixel = self.local_background(data, error, self.scale * semimajor_sigma, self.scale * semiminor_sigma, orientation, position)
            aperture_area = aperture.area_overlap(data)  # compute aperture area
            aperture_background, aperture_background_error = aperture_area * local_background_per_pixel, np.sqrt(aperture_area * local_background_error_per_pixel)  # compute aperture background
            
            return phot_table['aperture_sum'].value[0] - aperture_background, np.sqrt(phot_table['aperture_sum_err'].value[0]**2 + aperture_background_error**2)
        else:
            return phot_table["aperture_sum"].value[0], phot_table["aperture_sum_err"].value[0]

    def _compute_optimal_flux(self, data: NDArray, error: NDArray, position: NDArray, semimajor_sigma: float,
                                semiminor_sigma: float, orientation: float,
                                estimate_local_background: bool = False) -> Tuple[float, float]:
        """
        Compute the flux at a given position using the optimal photometry method of Naylor 1998, MNRAS, 296, 339.
        
        Parameters
        ----------
        data : NDArray
            The image.
        error : NDArray
            The total error in the image.
        position : NDArray
            The aperture position.
        semimajor_sigma : float
            The semimajor axis of the (presumed 2D Gaussian) PSF.
        semiminor_sigma : float
            The semiminor axis of the (presumed 2D Gaussian) PSF.
        orientation : float
            The orientation of the (presumed 2D Gaussian) PSF.
        estimate_local_background : bool
            Whether to estimate the local background. If True, the local background will be estimated using the
            local_background attribute, otherwise the data are assumed to be background subtracted.
        Returns
        -------
        Tuple[float, float]
            The flux and its error.
        """
        
        if estimate_local_background:
            # compute local background
            local_background_per_pixel, local_background_error_per_pixel = self.local_background(data, error, self.scale * semimajor_sigma, self.scale * semiminor_sigma, orientation, position)
            clean_data = data - local_background_per_pixel  # subtract local background
            error = np.sqrt(error**2 + local_background_error_per_pixel**2)  # add local background error in quadrature
        else:
            # assume data are background subtracted
            clean_data = data
        
        # optimal photometry
        y, x = np.ogrid[:clean_data.shape[0], :clean_data.shape[1]]  # define pixel coordinates
        x0, y0 = position  # define source position
        x_rot = (x - x0) * np.cos(orientation) + (y - y0) * np.sin(orientation)  # align pixel coordinates with source orientation and shift source to origin
        y_rot = -(x - x0) * np.sin(orientation) + (y - y0) * np.cos(orientation)  # align pixel coordinates with source orientation and shift source to origin
        weights = np.exp(-0.5 * ((x_rot / semimajor_sigma)**2 + (y_rot / semiminor_sigma)**2))  # compute pixel weights assuming a 2D Gaussian PSF
        weights /= np.sum(weights)  # normalise weights
        
        return np.sum(clean_data * weights), np.sqrt(np.sum((error * weights)**2))

    def _get_position_of_nearest_source(self, file_tbl: QTable, source_index: int, fltr: str, file: str,
                                        tolerance: float) -> NDArray:
        """
        Get the position of the source nearest an expected source position in an image.
        
        Parameters
        ----------
        file_tbl : QTable
            The source catalog of the image.
        source_index : int
            The target source index.
        fltr : str
            The filter of the image.
        file : str
            The name of the image file.
        tolerance : float
            The tolerance for source position matching in standard deviations.
        
        Returns
        -------
        NDArray
            The position of the nearest source ([x, y]).
        
        Raises
        ------
        ValueError
            If no source is found close enough to the expected source position.
        """
        
        # get source position from catalog
        catalog_position = (self.catalogs[fltr]["xcentroid"][source_index], self.catalogs[fltr]["ycentroid"][source_index])
        
        # if file is the reference image
        if file == self.camera_files[fltr][self.reference_indices[fltr]]:
            # use the catalog position as the initial position
            initial_position = catalog_position
        else:
            # use the transformed catalog position as the initial position
            initial_position = matrix_transform(catalog_position, self.transforms[file])[0]
        
        # get positions of sources
        positions = np.array([[file_tbl["xcentroid"][i], file_tbl["ycentroid"][i]] for i in range(len(file_tbl))])
        
        # get distances between sources and initial position
        distances = np.sqrt((positions[:, 0] - initial_position[0])**2 + (positions[:, 1] - initial_position[1])**2)
        
        # if the closest source is further than the specified tolerance
        if np.min(distances) > tolerance*np.sqrt(self.catalogs[fltr]["semimajor_sigma"][source_index].value**2 + self.catalogs[fltr]["semiminor_sigma"][source_index].value**2):
            raise ValueError(f"[OPTICAM] No source found close enough to source {source_index + 1} in {file}. Consider increasing the tolerance if the field is not too crowded or the alignments are poor.")
        else:
            # get the position of the closest source (assumed to be the source of interest)
            return positions[np.argmin(distances)]

    def _plot_number_of_detections_per_source(self, detections: NDArray, fltr: str) -> None:
        """
        Plot the number of detections per source.
        
        Parameters
        ----------
        detections : NDArray
            The number of detections per source.
        fltr : str
            The filter used to observe the sources.
        """
        
        # save number of observations per source to file
        with open(self.out_directory + f"diag/{fltr}_observations.csv", "w") as file:
            csvwriter = csv.writer(file)
            csvwriter.writerow(["source", "observations"])
            
            # for each source
            for i in range(len(self.catalogs[fltr])):
                csvwriter.writerow([i + 1, detections[i]])
        
        fig, ax = plt.subplots(tight_layout=True)
        
        ax.bar(np.arange(len(self.catalogs[fltr])) + 1, detections, color="none", edgecolor="black")
        ax.axhline(len(self.camera_files[fltr]), color="red", linestyle="--", lw=1)
        
        ax.set_xlabel("Source")
        ax.set_ylabel("Number of detections")
        ax.minorticks_on()
        ax.tick_params(which="both", direction="in", top=True, right=True)
        
        fig.savefig(self.out_directory + f"diag/{fltr}_observations.png")
        
        if self.show_plots:
            plt.show(fig)
        else:
            plt.close(fig)<|MERGE_RESOLUTION|>--- conflicted
+++ resolved
@@ -252,16 +252,9 @@
         
         # define background calculator and write input parameters to file
         if background is None:
-<<<<<<< HEAD
             background_pixel_size = int(128 / (self.binning_scale * self.rebin_factor))
             self.background = Background(box_size=background_pixel_size)
             self.logger.info(f"[OPTICAM] Using default background estimator with box_size={background_pixel_size}.")
-=======
-            self.background_pixel_size = int(128 / (self.binning_scale * self.rebin_factor))
-            self.background = Background(box_size=self.background_pixel_size)
-            self.logger.info(f"[OPTICAM] Using default background estimator with box_size={int(128 / (self.binning_scale * self.rebin_factor))}.")
-
->>>>>>> 39b05cfe
         elif callable(background):
             self.background = background
             self.logger.info("[OPTICAM] Using custom background estimator.")
