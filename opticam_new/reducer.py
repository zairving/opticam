--- conflicted
+++ resolved
@@ -36,10 +36,7 @@
 from scipy.optimize import linear_sum_assignment
 from ccdproc import cosmicray_lacosmic
 import logging
-<<<<<<< HEAD
 import gc
-=======
->>>>>>> ee98941a
 
 from opticam_new.helpers import log_binnings, log_filters, default_aperture_selector, apply_barycentric_correction, clip_extended_sources, rebin_image
 from opticam_new.background import Background
@@ -268,13 +265,9 @@
         
         # define background calculator and write input parameters to file
         if background is None:
-<<<<<<< HEAD
             self.background = Background(box_size=int(128 / (self.binning_scale * self.rebin_factor)))
             self.logger.info(f"[OPTICAM] Using default background estimator with box_size={int(128 / (self.binning_scale * self.rebin_factor))}.")
-=======
-            self.background = Background(box_size=int(64 / (self.binning_scale * self.rebin_factor)))
-            self.logger.info(f"[OPTICAM] Using default background estimator with box_size={int(64 / (self.binning_scale * self.rebin_factor))}.")
->>>>>>> ee98941a
+
         elif callable(background):
             self.background = background
             self.logger.info("[OPTICAM] Using custom background estimator.")
@@ -568,12 +561,8 @@
         
         return data
 
-<<<<<<< HEAD
     def get_source_coords_from_image(self, image: NDArray, bkg: Background2D = None,
                                      away_from_edge: bool = False) -> NDArray:
-=======
-    def get_source_coords_from_image(self, image: NDArray, bkg: Background2D = None) -> NDArray:
->>>>>>> ee98941a
         """
         Get an array of source coordinates from an image in descending order of source brightness.
         
@@ -621,11 +610,7 @@
 
     def initialise_catalogs(self, n_alignment_sources: int = 3,
                             transform_type: Literal['euclidean', 'similarity', 'translation'] = 'translation',
-<<<<<<< HEAD
                             translation_limit: int = None, rotation_limit: int = None, scaling_limit: int = None,
-=======
-                            translation_limit: int = np.inf, rotation_limit: int = np.inf, scaling_limit: int = np.inf,
->>>>>>> ee98941a
                             overwrite: bool = False, show_diagnostic_plots: bool = False) -> None:
         """
         Initialise the source catalogs for each camera. Some aspects of this method are parallelised for speed.
@@ -681,11 +666,7 @@
             reference_image = self.get_data(self.camera_files[fltr][self.reference_indices[fltr]])  # get reference image
             
             try:
-<<<<<<< HEAD
                 reference_coords = self.get_source_coords_from_image(reference_image, away_from_edge=True)  # get source coordinates in descending order of brightness
-=======
-                reference_coords = self.get_source_coords_from_image(reference_image)  # get source coordinates in descending order of brightness
->>>>>>> ee98941a
             except:
                 self.logger.info(f'[OPTICAM] No sources detected in {fltr} reference image ({self.camera_files[fltr][self.reference_indices[fltr]]}). Reducing threshold or npixels in the source finder may help.')
                 continue
@@ -813,17 +794,10 @@
         if transform_type == 'translation':
             dx = np.mean(coords[indices, 0] - reference_coords[reference_indices, 0])
             dy = np.mean(coords[indices, 1] - reference_coords[reference_indices, 1])
-<<<<<<< HEAD
             if abs(dx) < translation_limit and abs(dy) < translation_limit:
                 transform = SimilarityTransform(translation=[dx, dy])
             else:
                 self.logger.info(f'[OPTICAM] File {file} exceeded translation limit. Translation limit is {translation_limit:.1f}, but translation was ({dx:.1f}, {dy:.1f}).')
-=======
-            if dx < translation_limit and dy < translation_limit:
-                transform = SimilarityTransform(translation=[dx, dy])
-            else:
-                self.logger.info(f'[OPTICAM] File {file} exceeded translation limit. Translation limit is {translation_limit}, but translation was ({dx}, {dy}).')
->>>>>>> ee98941a
                 return None, None, None, file
         else:
             transform = estimate_transform(transform_type, reference_coords[reference_indices], coords[indices])
@@ -1238,11 +1212,7 @@
             
             process_map(partial(self._create_gif_frames, fltr=fltr), self.camera_files[fltr],
                         max_workers=self.number_of_processors, disable=not self.verbose,
-<<<<<<< HEAD
                         desc=f"[OPTICAM] Creating {fltr} GIF frames", chunksize=len(self.camera_files[fltr]) // 100)
-=======
-                        desc=f"[OPTICAM] Creating {fltr} GIF frames ...", chunksize=len(self.camera_files[fltr]) // 100)
->>>>>>> ee98941a
             
             # save GIF
             self._compile_gif(fltr, keep_frames)
@@ -1322,11 +1292,7 @@
         
         # load frames
         frames = []
-<<<<<<< HEAD
         for file in tqdm(self.camera_files[fltr], disable=not self.verbose, desc=f"[OPTICAM] Loading {fltr} GIF frames"):
-=======
-        for file in tqdm(self.camera_files[fltr], disable=not self.verbose, desc=f"[OPTICAM] Loading {fltr} GIF frames ..."):
->>>>>>> ee98941a
             try:
                 frames.append(Image.open(self.out_directory + 'diag/' + fltr + '_gif_frames/' + file.split('/')[-1].split(".")[0] + '.png'))
             except:
@@ -1344,11 +1310,7 @@
         # delete frames after gif is saved
         if not keep_frames:
             for file in tqdm(os.listdir(self.out_directory + f"diag/{fltr}_gif_frames"), disable=not self.verbose,
-<<<<<<< HEAD
                              desc=f"[OPTICAM] Deleting {fltr} GIF frames"):
-=======
-                             desc=f"[OPTICAM] Deleting {fltr} GIF frames ..."):
->>>>>>> ee98941a
                 os.remove(self.out_directory + f"diag/{fltr}_gif_frames/{file}")
 
 
@@ -1425,43 +1387,10 @@
             results = process_map(partial(self._perform_forced_photometry, fltr=fltr, radius=radius,
                                           phot_type=phot_type), self.camera_files[fltr],
                                   max_workers=self.number_of_processors,
-<<<<<<< HEAD
                                   desc=f"[OPTICAM] Performing forced photometry on {fltr} images",
                                   disable=not self.verbose, chunksize=len(self.camera_files[fltr]) // 100)
             
             self._save_forced_photometry_results(results, phot_type, fltr)
-=======
-                                  desc=f"[OPTICAM] Performing forced photometry on {fltr} images ...",
-                                  disable=not self.verbose, chunksize=len(self.camera_files[fltr]) // 100)
-            
-            # get image time stamps
-            mjds = [self.mjds[file] for file in self.camera_files[fltr]]
-            bdts = [self.bdts[file] for file in self.camera_files[fltr]]
-            
-            # save light curves
-            if phot_type == 'aperture':
-                # parse results
-                aperture_fluxes, aperture_flux_errors, flags = self._parse_forced_photometry_results(results, phot_type)
-                
-                # save light curves
-                for i in tqdm(range(len(self.catalogs[fltr])), disable=not self.verbose, desc=f"[OPTICAM] Saving {fltr} light curves"):
-                    self._save_aperture_light_curve(mjds, bdts, aperture_fluxes, aperture_flux_errors, flags, fltr, i)
-            elif phot_type == 'annulus':
-                # parse results
-                annulus_fluxes, annulus_flux_errors, local_backgrounds, local_background_errors, local_backgrounds_per_pixel, local_background_errors_per_pixel, flags = self._parse_forced_photometry_results(results, phot_type)
-                
-                # save light curves
-                for i in tqdm(range(len(self.catalogs[fltr])), disable=not self.verbose, desc=f"[OPTICAM] Saving {fltr} light curves"):
-                    self._save_annulus_light_curve(mjds, bdts, annulus_fluxes, annulus_flux_errors, local_backgrounds, local_background_errors, local_backgrounds_per_pixel, local_background_errors_per_pixel, flags, fltr, i)
-            else:
-                # parse results
-                aperture_fluxes, aperture_flux_errors, annulus_fluxes, annulus_flux_errors, local_backgrounds, local_background_errors, local_backgrounds_per_pixel, local_background_errors_per_pixel, flags = self._parse_forced_photometry_results(results, phot_type)
-                
-                # save light curves
-                for i in tqdm(range(len(self.catalogs[fltr])), disable=not self.verbose, desc=f"[OPTICAM] Saving {fltr} light curves"):
-                    self._save_aperture_light_curve(mjds, bdts, aperture_fluxes, aperture_flux_errors, flags, fltr, i)
-                    self._save_annulus_light_curve(mjds, bdts, annulus_fluxes, annulus_flux_errors, local_backgrounds, local_background_errors, local_backgrounds_per_pixel, local_background_errors_per_pixel, flags, fltr, i)
->>>>>>> ee98941a
 
     def _perform_forced_photometry(self, file: str, fltr: str, radius: float,
                                    phot_type: Literal["aperture", "annulus", "both"]):
@@ -1659,7 +1588,6 @@
         
         return flux, flux_error, local_background, local_background_errors, local_backgrounds_per_pixel, local_background_errors_per_pixel
 
-<<<<<<< HEAD
     def _save_forced_photometry_results(self, results: Tuple, phot_type: str, fltr: str) -> None:
         """
         Unpack and save the forced photometry results.
@@ -1702,8 +1630,6 @@
                 self._save_aperture_light_curve(mjds, bdts, aperture_fluxes, aperture_flux_errors, flags, fltr, i)
                 self._save_annulus_light_curve(mjds, bdts, annulus_fluxes, annulus_flux_errors, local_backgrounds, local_background_errors, local_backgrounds_per_pixel, local_background_errors_per_pixel, flags, fltr, i)
 
-=======
->>>>>>> ee98941a
     def _save_aperture_light_curve(self, mjds: List[float], bdts: List[float], fluxes: List[List[float]],
                                    flux_errors: List[List[float]], flags: List[str], fltr: str,
                                    source_index: int) -> None:
@@ -1758,11 +1684,8 @@
         
         # save light curve plot to file
         fig.savefig(self.out_directory + f"aperture_light_curves/{fltr}_source_{source_index + 1}.png")
-<<<<<<< HEAD
         fig.clear()
         plt.close(fig)
-=======
->>>>>>> ee98941a
 
     def _save_annulus_light_curve(self, mjds: List[float], bdts: List[float], fluxes: List[List[float]],
                                   flux_errors: List[List[float]], local_backgrounds: List[List[float]],
@@ -1841,11 +1764,8 @@
             ax.tick_params(which="both", direction="in", top=True, right=True)
         
         fig.savefig(self.out_directory + f"annulus_light_curves/{fltr}_source_{source_index + 1}.png")
-<<<<<<< HEAD
         fig.clear()
         plt.close(fig)
-=======
->>>>>>> ee98941a
 
 
 
@@ -1927,30 +1847,8 @@
                                   max_workers=self.number_of_processors,
                                   desc=f"[OPTICAM] Performing photometry on {fltr} images",
                                   disable=not self.verbose, chunksize=len(self.camera_files[fltr]) // 100)
-<<<<<<< HEAD
             
             self._save_photometry_results(results, phot_type, fltr)
-=======
-            
-            # parse results
-            if phot_type in ['normal', 'optimal']:
-                mjds, bdts, fluxes, flux_errors, detections = self._parse_photometry_results(results, phot_type)
-            else:
-                mjds, bdts, normal_fluxes, normal_flux_errors, optimal_fluxes, optimal_flux_errors, detections = self._parse_photometry_results(results, phot_type)
-            
-            # save light curves
-            for i in tqdm(range(len(self.catalogs[fltr])), disable=not self.verbose, desc=f"[OPTICAM] Saving {fltr} light curves"):
-                if phot_type == 'normal':
-                    self._save_normal_light_curve(mjds, bdts, fluxes, flux_errors, fltr, i)
-                elif phot_type == 'optimal':
-                    self._save_optimal_light_curve(mjds, bdts, fluxes, flux_errors, fltr, i)
-                else:
-                    self._save_normal_light_curve(mjds, bdts, normal_fluxes, normal_flux_errors, fltr, i)
-                    self._save_optimal_light_curve(mjds, bdts, optimal_fluxes, optimal_flux_errors, fltr, i)
-            
-            # plot number of detections per source
-            self._plot_number_of_detections_per_source(detections, fltr)
->>>>>>> ee98941a
 
     def _perform_photometry_on_batch(self, file: str, fltr: str, semimajor_sigma: float, semiminor_sigma: float,
                                     background_method: Literal['global', 'local'], tolerance: float,
@@ -2113,7 +2011,6 @@
         elif phot_type == 'optimal':
             mjds, bdts, optimal_fluxes, optimal_flux_errors, detections = zip(*results)
             return list(mjds), list(bdts), list(optimal_fluxes), list(optimal_flux_errors), np.sum(detections, axis=0)
-<<<<<<< HEAD
         else:
             mjds, bdts, normal_fluxes, normal_flux_errors, optimal_fluxes, optimal_flux_errors, detections = zip(*results)
             return list(mjds), list(bdts), list(normal_fluxes), list(normal_flux_errors), list(optimal_fluxes), list(optimal_flux_errors), np.sum(detections, axis=0)
@@ -2150,11 +2047,6 @@
         
         # plot number of detections per source
         self._plot_number_of_detections_per_source(detections, fltr)
-=======
-        else:
-            mjds, bdts, normal_fluxes, normal_flux_errors, optimal_fluxes, optimal_flux_errors, detections = zip(*results)
-            return list(mjds), list(bdts), list(normal_fluxes), list(normal_flux_errors), list(optimal_fluxes), list(optimal_flux_errors), np.sum(detections, axis=0)
->>>>>>> ee98941a
 
     def _save_normal_light_curve(self, mjds: List[float], bdts: List[float], fluxes: List[List[float]],
                                  flux_errors: List[List[float]], fltr: str, source_index: int) -> None:
